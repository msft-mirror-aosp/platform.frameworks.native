--- conflicted
+++ resolved
@@ -571,7 +571,6 @@
     virtual status_t getLastQueuedBuffer(sp<GraphicBuffer>* outBuffer,
             sp<Fence>* outFence, float outTransformMatrix[16]) = 0;
 
-<<<<<<< HEAD
     // Attempts to retrieve timestamp information for the given frame number.
     // If information for the given frame number is not found, returns false.
     // Returns true otherwise.
@@ -579,10 +578,9 @@
     // If a fence has not yet signaled the timestamp returned will be 0;
     virtual bool getFrameTimestamps(uint64_t /*frameNumber*/,
             FrameTimestamps* /*outTimestamps*/) const { return false; }
-=======
+
     // Returns a unique id for this BufferQueue
     virtual status_t getUniqueId(uint64_t* outId) const = 0;
->>>>>>> 8e3e92b9
 };
 
 // ----------------------------------------------------------------------------
