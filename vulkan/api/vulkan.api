--- conflicted
+++ resolved
@@ -85,23 +85,11 @@
 @extension("VK_KHR_win32_surface") define VK_KHR_WIN32_SURFACE_SPEC_VERSION     5
 @extension("VK_KHR_win32_surface") define VK_KHR_WIN32_SURFACE_NAME             "VK_KHR_win32_surface"
 
-<<<<<<< HEAD
-@extension("VK_KHR_incremental_present") define VK_KHR_INCREMENTAL_PRESENT_SPEC_VERSION 1
-@extension("VK_KHR_incremental_present") define VK_KHR_INCREMENTAL_PRESENT_NAME         "VK_KHR_incremental_present"
-
+// 11
 @extension("VK_ANDROID_native_buffer") define VK_ANDROID_NATIVE_BUFFER_SPEC_VERSION     6
 @extension("VK_ANDROID_native_buffer") define VK_ANDROID_NATIVE_BUFFER_NAME             "VK_ANDROID_native_buffer"
 
-@extension("VK_GOOGLE_display_timing") define VK_GOOGLE_DISPLAY_TIMING_SPEC_VERSION     1
-@extension("VK_GOOGLE_display_timing") define VK_GOOGLE_DISPLAY_TIMING_NAME             "VK_GOOGLE_display_timing"
-
-=======
-// 11
-@extension("VK_ANDROID_native_buffer") define VK_ANDROID_NATIVE_BUFFER_SPEC_VERSION     5
-@extension("VK_ANDROID_native_buffer") define VK_ANDROID_NATIVE_BUFFER_NAME             "VK_ANDROID_native_buffer"
-
 // 12
->>>>>>> 641f2cf4
 @extension("VK_EXT_debug_report") define VK_EXT_DEBUG_REPORT_SPEC_VERSION       4
 @extension("VK_EXT_debug_report") define VK_EXT_DEBUG_REPORT_NAME               "VK_EXT_debug_report"
 
@@ -121,65 +109,6 @@
 @extension("VK_AMD_rasterization_order") define VK_AMD_RASTERIZATION_ORDER_SPEC_VERSION   1
 @extension("VK_AMD_rasterization_order") define VK_AMD_RASTERIZATION_ORDER_NAME           "VK_AMD_rasterization_order"
 
-<<<<<<< HEAD
-@extension("VK_AMD_shader_trinary_minmax") define VK_AMD_SHADER_TRINARY_MINMAX_SPEC_VERSION 1
-@extension("VK_AMD_shader_trinary_minmax") define VK_AMD_SHADER_TRINARY_MINMAX_EXTENSION_NAME "VK_AMD_shader_trinary_minmax"
-
-@extension("VK_AMD_shader_explicit_vertex_parameter") define VK_AMD_SHADER_EXPLICIT_VERTEX_PARAMETER_SPEC_VERSION 1
-@extension("VK_AMD_shader_explicit_vertex_parameter") define VK_AMD_SHADER_EXPLICIT_VERTEX_PARAMETER_EXTENSION_NAME "VK_AMD_shader_explicit_vertex_parameter"
-
-@extension("VK_EXT_debug_marker") define VK_EXT_DEBUG_MARKER_SPEC_VERSION       3
-@extension("VK_EXT_debug_marker") define VK_EXT_DEBUG_MARKER_NAME               "VK_EXT_debug_marker"
-
-@extension("VK_AMD_gcn_shader") define VK_AMD_GCN_SHADER_SPEC_VERSION 1
-@extension("VK_AMD_gcn_shader") define VK_AMD_GCN_SHADER_EXTENSION_NAME "VK_AMD_gcn_shader"
-
-@extension("VK_NV_dedicated_allocation") define VK_NV_DEDICATED_ALLOCATION_SPEC_VERSION 1
-@extension("VK_NV_dedicated_allocation") define VK_NV_DEDICATED_ALLOCATION_EXTENSION_NAME "VK_NV_dedicated_allocation"
-
-@extension("VK_KHR_get_physical_device_properties2") define VK_KHR_GET_PHYSICAL_DEVICE_PROPERTIES_2_SPEC_VERSION 1
-@extension("VK_KHR_get_physical_device_properties2") define VK_KHR_GET_PHYSICAL_DEVICE_PROPERTIES_2_EXTENSION_NAME "VK_KHR_get_physical_device_properties2"
-
-@extension("VK_AMD_draw_indirect_count") define VK_AMD_DRAW_INDIRECT_COUNT_SPEC_VERSION 1
-@extension("VK_AMD_draw_indirect_count") define VK_AMD_DRAW_INDIRECT_COUNT_EXTENSION_NAME "VK_AMD_draw_indirect_count"
-
-@extension("VK_AMD_negative_viewport_height") define VK_AMD_NEGATIVE_VIEWPORT_HEIGHT_SPEC_VERSION 1
-@extension("VK_AMD_negative_viewport_height") define VK_AMD_NEGATIVE_VIEWPORT_HEIGHT_EXTENSION_NAME "VK_AMD_negative_viewport_height"
-
-@extension("VK_AMD_gpu_shader_half_float") define VK_AMD_GPU_SHADER_HALF_FLOAT_SPEC_VERSION 1
-@extension("VK_AMD_gpu_shader_half_float") define VK_AMD_GPU_SHADER_HALF_FLOAT_EXTENSION_NAME "VK_AMD_gpu_shader_half_float"
-
-@extension("VK_AMD_shader_ballot") define VK_AMD_SHADER_BALLOT_SPEC_VERSION 1
-@extension("VK_AMD_shader_ballot") define VK_AMD_SHADER_BALLOT_EXTENSION_NAME "VK_AMD_shader_ballot"
-
-@extension("VK_IMG_format_pvrtc") define VK_IMG_FORMAT_PVRTC_SPEC_VERSION 1
-@extension("VK_IMG_format_pvrtc") define VK_IMG_FORMAT_PVRTC_EXTENSION_NAME "VK_IMG_format_pvrtc"
-
-@extension("VK_NV_external_memory_capabilities") define VK_NV_EXTERNAL_MEMORY_CAPABILITIES_SPEC_VERSION 1
-@extension("VK_NV_external_memory_capabilities") define VK_NV_EXTERNAL_MEMORY_CAPABILITIES_EXTENSION_NAME "VK_NV_external_memory_capabilities"
-
-@extension("VK_NV_external_memory") define VK_NV_EXTERNAL_MEMORY_SPEC_VERSION 1
-@extension("VK_NV_external_memory") define VK_NV_EXTERNAL_MEMORY_EXTENSION_NAME "VK_NV_external_memory"
-
-@extension("VK_NV_external_memory_win32") define VK_NV_EXTERNAL_MEMORY_WIN32_SPEC_VERSION 1
-@extension("VK_NV_external_memory_win32") define VK_NV_EXTERNAL_MEMORY_WIN32_EXTENSION_NAME "VK_NV_external_memory_win32"
-
-@extension("VK_NV_win32_keyed_mutex") define VK_NV_WIN32_KEYED_MUTEX_SPEC_VERSION 1
-@extension("VK_NV_win32_keyed_mutex") define VK_NV_WIN32_KEYED_MUTEX_EXTENSION_NAME "VK_NV_win32_keyed_mutex"
-
-@extension("VK_EXT_validation_flags") define VK_EXT_VALIDATION_FLAGS_SPEC_VERSION 1
-@extension("VK_EXT_validation_flags") define VK_EXT_VALIDATION_FLAGS_EXTENSION_NAME "VK_EXT_validation_flags"
-
-@extension("VK_NVX_device_generated_commands") define VK_NVX_DEVICE_GENERATED_COMMANDS_SPEC_VERSION 1
-@extension("VK_NVX_device_generated_commands") define VK_NVX_DEVICE_GENERATED_COMMANDS_EXTENSION_NAME "VK_NVX_device_generated_commands"
-
-@extension("VK_KHR_shared_presentable_image") define VK_KHR_SHARED_PRESENTABLE_IMAGE_SPEC_VERSION 1
-@extension("VK_KHR_shared_presentable_image") define VK_KHR_SHARED_PRESENTABLE_IMAGE_EXTENSION_NAME "VK_KHR_shared_presentable_image"
-
-@extension("VK_EXT_HDR_METADATA_SPEC_VERSION") define VK_EXT_HDR_METADATA_SPEC_VERSION 1
-@extension("VK_EXT_HDR_METADATA_EXTENSION_NAME") define VK_EXT_HDR_METADATA_EXTENSION_NAME "VK_EXT_hdr_metadata"
-
-=======
 // 21
 @extension("VK_AMD_shader_trinary_minmax") define VK_AMD_SHADER_TRINARY_MINMAX_SPEC_VERSION 1
 @extension("VK_AMD_shader_trinary_minmax") define VK_AMD_SHADER_TRINARY_MINMAX_EXTENSION_NAME "VK_AMD_shader_trinary_minmax"
@@ -236,15 +165,33 @@
 @extension("VK_NV_win32_keyed_mutex") define VK_NV_WIN32_KEYED_MUTEX_SPEC_VERSION 1
 @extension("VK_NV_win32_keyed_mutex") define VK_NV_WIN32_KEYED_MUTEX_EXTENSION_NAME "VK_NV_win32_keyed_mutex"
 
+// 60
+@extension("VK_KHR_get_physical_device_properties2") define VK_KHR_GET_PHYSICAL_DEVICE_PROPERTIES_2_SPEC_VERSION 1
+@extension("VK_KHR_get_physical_device_properties2") define VK_KHR_GET_PHYSICAL_DEVICE_PROPERTIES_2_EXTENSION_NAME "VK_KHR_get_physical_device_properties2"
+
 // 62
 @extension("VK_EXT_validation_flags") define VK_EXT_VALIDATION_FLAGS_SPEC_VERSION 1
 @extension("VK_EXT_validation_flags") define VK_EXT_VALIDATION_FLAGS_EXTENSION_NAME "VK_EXT_validation_flags"
 
+// 85
+@extension("VK_KHR_incremental_present") define VK_KHR_INCREMENTAL_PRESENT_SPEC_VERSION 1
+@extension("VK_KHR_incremental_present") define VK_KHR_INCREMENTAL_PRESENT_NAME "VK_KHR_incremental_present"
+
 // 87
 @extension("VK_NVX_device_generated_commands") define VK_NVX_DEVICE_GENERATED_COMMANDS_SPEC_VERSION 1
 @extension("VK_NVX_device_generated_commands") define VK_NVX_DEVICE_GENERATED_COMMANDS_EXTENSION_NAME "VK_NVX_device_generated_commands"
 
->>>>>>> 641f2cf4
+// 93
+@extension("VK_GOOGLE_display_timing") define VK_GOOGLE_DISPLAY_TIMING_SPEC_VERSION 1
+@extension("VK_GOOGLE_display_timing") define VK_GOOGLE_DISPLAY_TIMING_NAME "VK_GOOGLE_display_timing"
+
+// 106
+@extension("VK_EXT_hdr_metadata") define VK_EXT_HDR_METADATA_SPEC_VERSION 1
+@extension("VK_EXT_hdr_metadata") define VK_EXT_HDR_METADATA_EXTENSION_NAME "VK_EXT_hdr_metadata"
+
+// 112
+@extension("VK_KHR_shared_presentable_image") define VK_KHR_SHARED_PRESENTABLE_IMAGE_SPEC_VERSION 1
+@extension("VK_KHR_shared_presentable_image") define VK_KHR_SHARED_PRESENTABLE_IMAGE_EXTENSION_NAME "VK_KHR_shared_presentable_image"
 
 /////////////
 //  Types  //
@@ -741,30 +688,6 @@
     VK_FORMAT_ASTC_12x12_SRGB_BLOCK                         = 184,
 
     //@extension("VK_IMG_format_pvrtc")
-<<<<<<< HEAD
-    VK_FORMAT_PVRTC1_2BPP_UNORM_BLOCK_IMG = 1000054000,
-
-    //@extension("VK_IMG_format_pvrtc")
-    VK_FORMAT_PVRTC1_4BPP_UNORM_BLOCK_IMG = 1000054001,
-
-    //@extension("VK_IMG_format_pvrtc")
-    VK_FORMAT_PVRTC2_2BPP_UNORM_BLOCK_IMG = 1000054002,
-
-    //@extension("VK_IMG_format_pvrtc")
-    VK_FORMAT_PVRTC2_4BPP_UNORM_BLOCK_IMG = 1000054003,
-
-    //@extension("VK_IMG_format_pvrtc")
-    VK_FORMAT_PVRTC1_2BPP_SRGB_BLOCK_IMG = 1000054004,
-
-    //@extension("VK_IMG_format_pvrtc")
-    VK_FORMAT_PVRTC1_4BPP_SRGB_BLOCK_IMG = 1000054005,
-
-    //@extension("VK_IMG_format_pvrtc")
-    VK_FORMAT_PVRTC2_2BPP_SRGB_BLOCK_IMG = 1000054006,
-
-    //@extension("VK_IMG_format_pvrtc")
-    VK_FORMAT_PVRTC2_4BPP_SRGB_BLOCK_IMG = 1000054007,
-=======
     VK_FORMAT_PVRTC1_2BPP_UNORM_BLOCK_IMG                   = 1000054000,
     VK_FORMAT_PVRTC1_4BPP_UNORM_BLOCK_IMG                   = 1000054001,
     VK_FORMAT_PVRTC2_2BPP_UNORM_BLOCK_IMG                   = 1000054002,
@@ -773,7 +696,6 @@
     VK_FORMAT_PVRTC1_4BPP_SRGB_BLOCK_IMG                    = 1000054005,
     VK_FORMAT_PVRTC2_2BPP_SRGB_BLOCK_IMG                    = 1000054006,
     VK_FORMAT_PVRTC2_4BPP_SRGB_BLOCK_IMG                    = 1000054007,
->>>>>>> 641f2cf4
 }
 
 /// Structure type enumerant
@@ -880,26 +802,6 @@
 
     //@extension("VK_NV_dedicated_allocation")
     VK_STRUCTURE_TYPE_DEDICATED_ALLOCATION_IMAGE_CREATE_INFO_NV = 1000026000,
-<<<<<<< HEAD
-
-    //@extension("VK_NV_dedicated_allocation")
-    VK_STRUCTURE_TYPE_DEDICATED_ALLOCATION_BUFFER_CREATE_INFO_NV = 1000026001,
-
-    //@extension("VK_NV_dedicated_allocation")
-    VK_STRUCTURE_TYPE_DEDICATED_ALLOCATION_MEMORY_ALLOCATE_INFO_NV = 1000026002,
-
-    //@extension("VK_NV_external_memory")
-    VK_STRUCTURE_TYPE_EXTERNAL_MEMORY_IMAGE_CREATE_INFO_NV = 1000056000,
-
-    //@extension("VK_NV_external_memory")
-    VK_STRUCTURE_TYPE_EXPORT_MEMORY_ALLOCATE_INFO_NV = 1000056001,
-
-    //@extension("VK_NV_external_memory_win32")
-    VK_STRUCTURE_TYPE_IMPORT_MEMORY_WIN32_HANDLE_INFO_NV = 1000057000,
-
-    //@extension("VK_NV_external_memory_win32")
-    VK_STRUCTURE_TYPE_EXPORT_MEMORY_WIN32_HANDLE_INFO_NV = 1000057001,
-=======
     VK_STRUCTURE_TYPE_DEDICATED_ALLOCATION_BUFFER_CREATE_INFO_NV = 1000026001,
     VK_STRUCTURE_TYPE_DEDICATED_ALLOCATION_MEMORY_ALLOCATE_INFO_NV = 1000026002,
 
@@ -910,65 +812,26 @@
     //@extension("VK_NV_external_memory_win32")
     VK_STRUCTURE_TYPE_IMPORT_MEMORY_WIN32_HANDLE_INFO_NV        = 1000057000,
     VK_STRUCTURE_TYPE_EXPORT_MEMORY_WIN32_HANDLE_INFO_NV        = 1000057001,
->>>>>>> 641f2cf4
 
     //@extension("VK_NV_win32_keyed_mutex")
     VK_STRUCTURE_TYPE_WIN32_KEYED_MUTEX_ACQUIRE_RELEASE_INFO_NV = 1000058000,
 
-<<<<<<< HEAD
     //@extension("VK_KHR_get_physical_device_properties2")
-    VK_STRUCTURE_TYPE_PHYSICAL_DEVICE_FEATURES_2_KHR = 1000059000,
-
-    //@extension("VK_KHR_get_physical_device_properties2")
-    VK_STRUCTURE_TYPE_PHYSICAL_DEVICE_PROPERTIES_2_KHR = 1000059001,
-
-    //@extension("VK_KHR_get_physical_device_properties2")
-    VK_STRUCTURE_TYPE_FORMAT_PROPERTIES_2_KHR = 1000059002,
-
-    //@extension("VK_KHR_get_physical_device_properties2")
-    VK_STRUCTURE_TYPE_IMAGE_FORMAT_PROPERTIES_2_KHR = 1000059003,
-
-    //@extension("VK_KHR_get_physical_device_properties2")
-    VK_STRUCTURE_TYPE_PHYSICAL_DEVICE_IMAGE_FORMAT_INFO_2_KHR = 1000059004,
-
-    //@extension("VK_KHR_get_physical_device_properties2")
-    VK_STRUCTURE_TYPE_QUEUE_FAMILY_PROPERTIES_2_KHR = 1000059005,
-
-    //@extension("VK_KHR_get_physical_device_properties2")
-    VK_STRUCTURE_TYPE_PHYSICAL_DEVICE_MEMORY_PROPERTIES_2_KHR = 1000059006,
-
-    //@extension("VK_KHR_get_physical_device_properties2")
-    VK_STRUCTURE_TYPE_SPARSE_IMAGE_FORMAT_PROPERTIES_2_KHR = 1000059007,
-
-    //@extension("VK_KHR_get_physical_device_properties2")
+    VK_STRUCTURE_TYPE_PHYSICAL_DEVICE_FEATURES_2_KHR            = 1000059000,
+    VK_STRUCTURE_TYPE_PHYSICAL_DEVICE_PROPERTIES_2_KHR          = 1000059001,
+    VK_STRUCTURE_TYPE_FORMAT_PROPERTIES_2_KHR                   = 1000059002,
+    VK_STRUCTURE_TYPE_IMAGE_FORMAT_PROPERTIES_2_KHR             = 1000059003,
+    VK_STRUCTURE_TYPE_PHYSICAL_DEVICE_IMAGE_FORMAT_INFO_2_KHR   = 1000059004,
+    VK_STRUCTURE_TYPE_QUEUE_FAMILY_PROPERTIES_2_KHR             = 1000059005,
+    VK_STRUCTURE_TYPE_PHYSICAL_DEVICE_MEMORY_PROPERTIES_2_KHR   = 1000059006,
+    VK_STRUCTURE_TYPE_SPARSE_IMAGE_FORMAT_PROPERTIES_2_KHR      = 1000059007,
     VK_STRUCTURE_TYPE_PHYSICAL_DEVICE_SPARSE_IMAGE_FORMAT_INFO_2_KHR = 1000059008,
 
-    //@extension("VK_EXT_validation_flags")
-    VK_STRUCTURE_TYPE_VALIDATION_FLAGS_EXT = 1000061000,
-
-    //@extension("VK_KHR_incremental_present")
-    VK_STRUCTURE_TYPE_PRESENT_REGIONS_KHR = 1000084000,
-
-    //@extension("VK_NVX_device_generated_commands")
-    VK_STRUCTURE_TYPE_OBJECT_TABLE_CREATE_INFO_NVX = 1000086000,
-
-    //@extension("VK_NVX_device_generated_commands")
-    VK_STRUCTURE_TYPE_INDIRECT_COMMANDS_LAYOUT_CREATE_INFO_NVX = 1000086001,
-
-    //@extension("VK_NVX_device_generated_commands")
-    VK_STRUCTURE_TYPE_CMD_PROCESS_COMMANDS_INFO_NVX = 1000086002,
-
-    //@extension("VK_NVX_device_generated_commands")
-    VK_STRUCTURE_TYPE_CMD_RESERVE_SPACE_FOR_COMMANDS_INFO_NVX = 1000086003,
-
-    //@extension("VK_NVX_device_generated_commands")
-    VK_STRUCTURE_TYPE_DEVICE_GENERATED_COMMANDS_LIMITS_NVX = 1000086004,
-
-    //@extension("VK_NVX_device_generated_commands")
-    VK_STRUCTURE_TYPE_DEVICE_GENERATED_COMMANDS_FEATURES_NVX = 1000086005,
-=======
     //@extension("VK_EXT_validation_flags")
     VK_STRUCTURE_TYPE_VALIDATION_FLAGS_EXT                      = 1000061000,
+
+    //@extension("VK_KHR_incremental_present")
+    VK_STRUCTURE_TYPE_PRESENT_REGIONS_KHR                       = 1000084000,
 
     //@extension("VK_NVX_device_generated_commands")
     VK_STRUCTURE_TYPE_OBJECT_TABLE_CREATE_INFO_NVX              = 1000086000,
@@ -977,7 +840,6 @@
     VK_STRUCTURE_TYPE_CMD_RESERVE_SPACE_FOR_COMMANDS_INFO_NVX   = 1000086003,
     VK_STRUCTURE_TYPE_DEVICE_GENERATED_COMMANDS_LIMITS_NVX      = 1000086004,
     VK_STRUCTURE_TYPE_DEVICE_GENERATED_COMMANDS_FEATURES_NVX    = 1000086005,
->>>>>>> 641f2cf4
 }
 
 enum VkSubpassContents {
@@ -1063,7 +925,7 @@
 @extension("VK_KHR_surface")
 enum VkColorSpaceKHR {
     VK_COLORSPACE_SRGB_NONLINEAR_KHR                        = 0x00000000,
-    VK_COLOR_SPACE_DISPLAY_P3_LINEAR_EXT 	 	    = 1000104001,
+    VK_COLOR_SPACE_DISPLAY_P3_LINEAR_EXT                    = 1000104001,
     VK_COLOR_SPACE_DISPLAY_P3_NONLINEAR_EXT                 = 1000104002,
     VK_COLOR_SPACE_SCRGB_LINEAR_EXT                         = 1000104003,
     VK_COLOR_SPACE_SCRGB_NONLINEAR_EXT                      = 1000104004,
@@ -1133,16 +995,6 @@
 
 @extension("VK_NVX_device_generated_commands")
 enum VkIndirectCommandsTokenTypeNVX {
-<<<<<<< HEAD
-    VK_INDIRECT_COMMANDS_TOKEN_PIPELINE_NVX = 0,
-    VK_INDIRECT_COMMANDS_TOKEN_DESCRIPTOR_SET_NVX = 1,
-    VK_INDIRECT_COMMANDS_TOKEN_INDEX_BUFFER_NVX = 2,
-    VK_INDIRECT_COMMANDS_TOKEN_VERTEX_BUFFER_NVX = 3,
-    VK_INDIRECT_COMMANDS_TOKEN_PUSH_CONSTANT_NVX = 4,
-    VK_INDIRECT_COMMANDS_TOKEN_DRAW_INDEXED_NVX = 5,
-    VK_INDIRECT_COMMANDS_TOKEN_DRAW_NVX = 6,
-    VK_INDIRECT_COMMANDS_TOKEN_DISPATCH_NVX = 7,
-=======
     VK_INDIRECT_COMMANDS_TOKEN_PIPELINE_NVX                 = 0,
     VK_INDIRECT_COMMANDS_TOKEN_DESCRIPTOR_SET_NVX           = 1,
     VK_INDIRECT_COMMANDS_TOKEN_INDEX_BUFFER_NVX             = 2,
@@ -1151,24 +1003,15 @@
     VK_INDIRECT_COMMANDS_TOKEN_DRAW_INDEXED_NVX             = 5,
     VK_INDIRECT_COMMANDS_TOKEN_DRAW_NVX                     = 6,
     VK_INDIRECT_COMMANDS_TOKEN_DISPATCH_NVX                 = 7,
->>>>>>> 641f2cf4
 }
 
 @extension("VK_NVX_device_generated_commands")
 enum VkObjectEntryTypeNVX {
-<<<<<<< HEAD
-    VK_OBJECT_ENTRY_DESCRIPTOR_SET_NVX = 0,
-    VK_OBJECT_ENTRY_PIPELINE_NVX = 1,
-    VK_OBJECT_ENTRY_INDEX_BUFFER_NVX = 2,
-    VK_OBJECT_ENTRY_VERTEX_BUFFER_NVX = 3,
-    VK_OBJECT_ENTRY_PUSH_CONSTANT_NVX = 4,
-=======
     VK_OBJECT_ENTRY_DESCRIPTOR_SET_NVX                      = 0,
     VK_OBJECT_ENTRY_PIPELINE_NVX                            = 1,
     VK_OBJECT_ENTRY_INDEX_BUFFER_NVX                        = 2,
     VK_OBJECT_ENTRY_VERTEX_BUFFER_NVX                       = 3,
     VK_OBJECT_ENTRY_PUSH_CONSTANT_NVX                       = 4,
->>>>>>> 641f2cf4
 }
 
 /////////////////
@@ -1223,11 +1066,6 @@
 
     //@extension("VK_NVX_device_generated_commands")
     VK_ACCESS_COMMAND_PROCESS_READ_BIT_NVX                  = 0x00020000,
-<<<<<<< HEAD
-
-    //@extension("VK_NVX_device_generated_commands")
-=======
->>>>>>> 641f2cf4
     VK_ACCESS_COMMAND_PROCESS_WRITE_BIT_NVX                 = 0x00040000,
 }
 
@@ -1714,6 +1552,13 @@
 //bitfield VkWin32SurfaceCreateFlagBitsKHR {
 //}
 
+@extension("VK_ANDROID_native_buffer")
+type VkFlags VkSwapchainImageUsageFlagsANDROID
+@extension("VK_ANDROID_native_buffer")
+bitfield VkSwapchainImageUsageFlagBitsANDROID {
+    VK_SWAPCHAIN_IMAGE_USAGE_FLAGS_SHARED_BIT_ANDROID = 0x00000001,
+}
+
 @extension("VK_EXT_debug_report")
 type VkFlags VkDebugReportFlagsEXT
 @extension("VK_EXT_debug_report")
@@ -1725,78 +1570,42 @@
     VK_DEBUG_REPORT_DEBUG_BIT_EXT                           = 0x00000010,
 }
 
-<<<<<<< HEAD
-@extension("VK_ANDROID_native_buffer")
-type VkFlags VkSwapchainImageUsageFlagsANDROID
-@extension("VK_ANDROID_native_buffer")
-bitfield VkSwapchainImageUsageFlagBitsANDROID {
-    VK_SWAPCHAIN_IMAGE_USAGE_FLAGS_SHARED_BIT_ANDROID = 0x00000001,
-}
-
-=======
->>>>>>> 641f2cf4
 @extension("VK_NV_external_memory_capabilities")
 type VkFlags VkExternalMemoryHandleTypeFlagsNV
 @extension("VK_NV_external_memory_capabilities")
 bitfield VkExternalMemoryHandleTypeFlagBitsNV {
-<<<<<<< HEAD
-    VK_EXTERNAL_MEMORY_HANDLE_TYPE_OPAQUE_WIN32_BIT_NV = 0x00000001,
-    VK_EXTERNAL_MEMORY_HANDLE_TYPE_OPAQUE_WIN32_KMT_BIT_NV = 0x00000002,
-    VK_EXTERNAL_MEMORY_HANDLE_TYPE_D3D11_IMAGE_BIT_NV = 0x00000004,
-    VK_EXTERNAL_MEMORY_HANDLE_TYPE_D3D11_IMAGE_KMT_BIT_NV = 0x00000008,
-=======
     VK_EXTERNAL_MEMORY_HANDLE_TYPE_OPAQUE_WIN32_BIT_NV      = 0x00000001,
     VK_EXTERNAL_MEMORY_HANDLE_TYPE_OPAQUE_WIN32_KMT_BIT_NV  = 0x00000002,
     VK_EXTERNAL_MEMORY_HANDLE_TYPE_D3D11_IMAGE_BIT_NV       = 0x00000004,
     VK_EXTERNAL_MEMORY_HANDLE_TYPE_D3D11_IMAGE_KMT_BIT_NV   = 0x00000008,
->>>>>>> 641f2cf4
 }
 
 @extension("VK_NV_external_memory_capabilities")
 type VkFlags VkExternalMemoryFeatureFlagsNV
 @extension("VK_NV_external_memory_capabilities")
 bitfield VkExternalMemoryFeatureFlagBitsNV {
-<<<<<<< HEAD
-    VK_EXTERNAL_MEMORY_FEATURE_DEDICATED_ONLY_BIT_NV = 0x00000001,
-    VK_EXTERNAL_MEMORY_FEATURE_EXPORTABLE_BIT_NV = 0x00000002,
-    VK_EXTERNAL_MEMORY_FEATURE_IMPORTABLE_BIT_NV = 0x00000004,
-=======
     VK_EXTERNAL_MEMORY_FEATURE_DEDICATED_ONLY_BIT_NV        = 0x00000001,
     VK_EXTERNAL_MEMORY_FEATURE_EXPORTABLE_BIT_NV            = 0x00000002,
     VK_EXTERNAL_MEMORY_FEATURE_IMPORTABLE_BIT_NV            = 0x00000004,
->>>>>>> 641f2cf4
 }
 
 @extension("VK_NVX_device_generated_commands")
 type VkFlags VkIndirectCommandsLayoutUsageFlagsNVX
 @extension("VK_NVX_device_generated_commands")
 bitfield VkIndirectCommandsLayoutUsageFlagBitsNVX {
-<<<<<<< HEAD
-    VK_INDIRECT_COMMANDS_LAYOUT_USAGE_UNORDERED_SEQUENCES_BIT_NVX = 0x00000001,
-    VK_INDIRECT_COMMANDS_LAYOUT_USAGE_SPARSE_SEQUENCES_BIT_NVX = 0x00000002,
-    VK_INDIRECT_COMMANDS_LAYOUT_USAGE_EMPTY_EXECUTIONS_BIT_NVX = 0x00000004,
-    VK_INDIRECT_COMMANDS_LAYOUT_USAGE_INDEXED_SEQUENCES_BIT_NVX = 0x00000008,
-=======
     VK_INDIRECT_COMMANDS_LAYOUT_USAGE_UNORDERED_SEQUENCES_BIT_NVX   = 0x00000001,
     VK_INDIRECT_COMMANDS_LAYOUT_USAGE_SPARSE_SEQUENCES_BIT_NVX      = 0x00000002,
     VK_INDIRECT_COMMANDS_LAYOUT_USAGE_EMPTY_EXECUTIONS_BIT_NVX      = 0x00000004,
     VK_INDIRECT_COMMANDS_LAYOUT_USAGE_INDEXED_SEQUENCES_BIT_NVX     = 0x00000008,
->>>>>>> 641f2cf4
 }
 
 @extension("VK_NVX_device_generated_commands")
 type VkFlags VkObjectEntryUsageFlagsNVX
 @extension("VK_NVX_device_generated_commands")
 bitfield VkObjectEntryUsageFlagBitsNVX {
-<<<<<<< HEAD
-    VK_OBJECT_ENTRY_USAGE_GRAPHICS_BIT_NVX = 0x00000001,
-    VK_OBJECT_ENTRY_USAGE_COMPUTE_BIT_NVX = 0x00000002,
-=======
     VK_OBJECT_ENTRY_USAGE_GRAPHICS_BIT_NVX                  = 0x00000001,
     VK_OBJECT_ENTRY_USAGE_COMPUTE_BIT_NVX                   = 0x00000002,
->>>>>>> 641f2cf4
-}
-
+}
 
 //////////////////
 //  Structures  //
@@ -3200,101 +3009,6 @@
     VkBuffer                                    buffer
 }
 
-<<<<<<< HEAD
-@extension("VK_KHR_get_physical_device_properties2")
-class VkPhysicalDeviceFeatures2KHR {
-    VkStructureType                             sType
-    void*                                       pNext
-    VkPhysicalDeviceFeatures                    features
-}
-
-@extension("VK_KHR_get_physical_device_properties2")
-class VkPhysicalDeviceProperties2KHR {
-    VkStructureType                             sType
-    void*                                       pNext
-    VkPhysicalDeviceProperties                  properties
-}
-
-@extension("VK_KHR_get_physical_device_properties2")
-class VkFormatProperties2KHR {
-    VkStructureType                             sType
-    void*                                       pNext
-    VkFormatProperties                          formatProperties
-}
-
-@extension("VK_KHR_get_physical_device_properties2")
-class VkImageFormatProperties2KHR {
-    VkStructureType                             sType
-    void*                                       pNext
-    VkImageFormatProperties                     imageFormatProperties
-}
-
-@extension("VK_KHR_get_physical_device_properties2")
-class VkPhysicalDeviceImageFormatInfo2KHR {
-    VkStructureType                             sType
-    const void*                                 pNext
-    VkFormat                                    format
-    VkImageType                                 type
-    VkImageTiling                               tiling
-    VkImageUsageFlags                           usage
-    VkImageCreateFlags                          flags
-}
-
-@extension("VK_KHR_get_physical_device_properties2")
-class VkQueueFamilyProperties2KHR {
-    VkStructureType                             sType
-    void*                                       pNext
-    VkQueueFamilyProperties                     queueFamilyProperties
-}
-
-@extension("VK_KHR_get_physical_device_properties2")
-class VkPhysicalDeviceMemoryProperties2KHR {
-    VkStructureType                             sType
-    void*                                       pNext
-    VkPhysicalDeviceMemoryProperties            memoryProperties
-}
-
-@extension("VK_KHR_get_physical_device_properties2")
-class VkSparseImageFormatProperties2KHR {
-    VkStructureType                             sType
-    void*                                       pNext
-    VkSparseImageFormatProperties               properties
-}
-
-@extension("VK_KHR_get_physical_device_properties2")
-class VkPhysicalDeviceSparseImageFormatInfo2KHR {
-    VkStructureType                             sType
-    const void*                                 pNext
-    VkFormat                                    format
-    VkImageType                                 type
-    VkSampleCountFlagBits                       samples
-    VkImageUsageFlags                           usage
-    VkImageTiling                               tiling
-}
-
-@extension("VK_KHR_incremental_present")
-class VkRectLayerKHR {
-    VkOffset2D                                  offset
-    VkExtent2D                                  extent
-    u32                                         layer
-}
-
-@extension("VK_KHR_incremental_present")
-class VkPresentRegionKHR {
-    u32                                         rectangleCount
-    const VkRectLayerKHR*                       pRectangles
-}
-
-@extension("VK_KHR_incremental_present")
-class VkPresentRegionsKHR {
-    VkStructureType                             sType
-    const void*                                 pNext
-    u32                                         swapchainCount
-    const VkPresentRegionKHR*                   pRegions
-}
-
-=======
->>>>>>> 641f2cf4
 @extension("VK_NV_external_memory_capabilities")
 class VkExternalImageFormatPropertiesNV {
     VkImageFormatProperties                     imageFormatProperties
@@ -3330,11 +3044,7 @@
     VkStructureType                             sType
     const void*                                 pNext
     const platform.SECURITY_ATTRIBUTES*         pAttributes
-<<<<<<< HEAD
-    u32                                         dwAccess
-=======
     platform.DWORD                              dwAccess
->>>>>>> 641f2cf4
 }
 
 @extension("VK_NV_win32_keyed_mutex")
@@ -3348,6 +3058,77 @@
     u32                                         releaseCount
     const VkDeviceMemory*                       pReleaseSyncs
     const u64*                                  pReleaseKeys
+}
+
+@extension("VK_KHR_get_physical_device_properties2")
+class VkPhysicalDeviceFeatures2KHR {
+    VkStructureType                             sType
+    void*                                       pNext
+    VkPhysicalDeviceFeatures                    features
+}
+
+@extension("VK_KHR_get_physical_device_properties2")
+class VkPhysicalDeviceProperties2KHR {
+    VkStructureType                             sType
+    void*                                       pNext
+    VkPhysicalDeviceProperties                  properties
+}
+
+@extension("VK_KHR_get_physical_device_properties2")
+class VkFormatProperties2KHR {
+    VkStructureType                             sType
+    void*                                       pNext
+    VkFormatProperties                          formatProperties
+}
+
+@extension("VK_KHR_get_physical_device_properties2")
+class VkImageFormatProperties2KHR {
+    VkStructureType                             sType
+    void*                                       pNext
+    VkImageFormatProperties                     imageFormatProperties
+}
+
+@extension("VK_KHR_get_physical_device_properties2")
+class VkPhysicalDeviceImageFormatInfo2KHR {
+    VkStructureType                             sType
+    const void*                                 pNext
+    VkFormat                                    format
+    VkImageType                                 type
+    VkImageTiling                               tiling
+    VkImageUsageFlags                           usage
+    VkImageCreateFlags                          flags
+}
+
+@extension("VK_KHR_get_physical_device_properties2")
+class VkQueueFamilyProperties2KHR {
+    VkStructureType                             sType
+    void*                                       pNext
+    VkQueueFamilyProperties                     queueFamilyProperties
+}
+
+@extension("VK_KHR_get_physical_device_properties2")
+class VkPhysicalDeviceMemoryProperties2KHR {
+    VkStructureType                             sType
+    void*                                       pNext
+    VkPhysicalDeviceMemoryProperties            memoryProperties
+}
+
+@extension("VK_KHR_get_physical_device_properties2")
+class VkSparseImageFormatProperties2KHR {
+    VkStructureType                             sType
+    void*                                       pNext
+    VkSparseImageFormatProperties               properties
+}
+
+@extension("VK_KHR_get_physical_device_properties2")
+class VkPhysicalDeviceSparseImageFormatInfo2KHR {
+    VkStructureType                             sType
+    const void*                                 pNext
+    VkFormat                                    format
+    VkImageType                                 type
+    VkSampleCountFlagBits                       samples
+    VkImageUsageFlags                           usage
+    VkImageTiling                               tiling
 }
 
 @extension("VK_EXT_validation_flags")
@@ -3484,7 +3265,27 @@
     VkShaderStageFlags                          stageFlags
 }
 
-<<<<<<< HEAD
+@extension("VK_KHR_incremental_present")
+class VkRectLayerKHR {
+    VkOffset2D                                  offset
+    VkExtent2D                                  extent
+    u32                                         layer
+}
+
+@extension("VK_KHR_incremental_present")
+class VkPresentRegionKHR {
+    u32                                         rectangleCount
+    const VkRectLayerKHR*                       pRectangles
+}
+
+@extension("VK_KHR_incremental_present")
+class VkPresentRegionsKHR {
+    VkStructureType                             sType
+    const void*                                 pNext
+    u32                                         swapchainCount
+    const VkPresentRegionKHR*                   pRegions
+}
+
 @extension("VK_EXT_hdr_metadata")
 class VkXYColorEXT {
     f32    x
@@ -3502,10 +3303,6 @@
     f32             maxContentLightLevel
     f32             maxFrameAverageLightLevel
 }
-
-
-=======
->>>>>>> 641f2cf4
 
 ////////////////
 //  Commands  //
@@ -6179,57 +5976,6 @@
         VkDebugMarkerMarkerInfoEXT*                 pMarkerInfo) {
 }
 
-<<<<<<< HEAD
-@extension("VK_KHR_get_physical_device_properties2")
-cmd void vkGetPhysicalDeviceFeatures2KHR(
-        VkPhysicalDevice                            physicalDevice,
-        VkPhysicalDeviceFeatures2KHR*               pFeatures) {
-}
-
-@extension("VK_KHR_get_physical_device_properties2")
-cmd void vkGetPhysicalDeviceProperties2KHR(
-        VkPhysicalDevice                            physicalDevice,
-        VkPhysicalDeviceProperties2KHR*             pProperties) {
-}
-
-@extension("VK_KHR_get_physical_device_properties2")
-cmd void vkGetPhysicalDeviceFormatProperties2KHR(
-        VkPhysicalDevice                            physicalDevice,
-        VkFormat                                    format,
-        VkFormatProperties2KHR*                     pFormatProperties) {
-}
-
-@extension("VK_KHR_get_physical_device_properties2")
-cmd VkResult vkGetPhysicalDeviceImageFormatProperties2KHR(
-        VkPhysicalDevice                            physicalDevice,
-        const VkPhysicalDeviceImageFormatInfo2KHR*  pImageFormatInfo,
-        VkImageFormatProperties2KHR*                pImageFormatProperties) {
-    return ?
-}
-
-@extension("VK_KHR_get_physical_device_properties2")
-cmd void vkGetPhysicalDeviceQueueFamilyProperties2KHR(
-        VkPhysicalDevice                            physicalDevice,
-        u32*                                        pQueueFamilyPropertyCount,
-        VkQueueFamilyProperties2KHR*                pQueueFamilyProperties) {
-}
-
-@extension("VK_KHR_get_physical_device_properties2")
-cmd void vkGetPhysicalDeviceMemoryProperties2KHR(
-        VkPhysicalDevice                            physicalDevice,
-        VkPhysicalDeviceMemoryProperties2KHR*       pMemoryProperties) {
-}
-
-@extension("VK_KHR_get_physical_device_properties2")
-cmd void vkGetPhysicalDeviceSparseImageFormatProperties2KHR(
-        VkPhysicalDevice                            physicalDevice,
-        const VkPhysicalDeviceSparseImageFormatInfo2KHR* pFormatInfo,
-        u32*                                        pPropertyCount,
-        VkSparseImageFormatProperties2KHR*          pProperties) {
-}
-
-=======
->>>>>>> 641f2cf4
 @extension("VK_AMD_draw_indirect_count")
 cmd void vkCmdDrawIndirectCountAMD(
         VkCommandBuffer                             commandBuffer,
@@ -6274,35 +6020,68 @@
     return ?
 }
 
-<<<<<<< HEAD
-@extension("VK_NV_external_memory_win32")
-cmd void  vkCmdProcessCommandsNVX(
-=======
+@extension("VK_KHR_get_physical_device_properties2")
+cmd void vkGetPhysicalDeviceFeatures2KHR(
+        VkPhysicalDevice                            physicalDevice,
+        VkPhysicalDeviceFeatures2KHR*               pFeatures) {
+}
+
+@extension("VK_KHR_get_physical_device_properties2")
+cmd void vkGetPhysicalDeviceProperties2KHR(
+        VkPhysicalDevice                            physicalDevice,
+        VkPhysicalDeviceProperties2KHR*             pProperties) {
+}
+
+@extension("VK_KHR_get_physical_device_properties2")
+cmd void vkGetPhysicalDeviceFormatProperties2KHR(
+        VkPhysicalDevice                            physicalDevice,
+        VkFormat                                    format,
+        VkFormatProperties2KHR*                     pFormatProperties) {
+}
+
+@extension("VK_KHR_get_physical_device_properties2")
+cmd VkResult vkGetPhysicalDeviceImageFormatProperties2KHR(
+        VkPhysicalDevice                            physicalDevice,
+        const VkPhysicalDeviceImageFormatInfo2KHR*  pImageFormatInfo,
+        VkImageFormatProperties2KHR*                pImageFormatProperties) {
+    return ?
+}
+
+@extension("VK_KHR_get_physical_device_properties2")
+cmd void vkGetPhysicalDeviceQueueFamilyProperties2KHR(
+        VkPhysicalDevice                            physicalDevice,
+        u32*                                        pQueueFamilyPropertyCount,
+        VkQueueFamilyProperties2KHR*                pQueueFamilyProperties) {
+}
+
+@extension("VK_KHR_get_physical_device_properties2")
+cmd void vkGetPhysicalDeviceMemoryProperties2KHR(
+        VkPhysicalDevice                            physicalDevice,
+        VkPhysicalDeviceMemoryProperties2KHR*       pMemoryProperties) {
+}
+
+@extension("VK_KHR_get_physical_device_properties2")
+cmd void vkGetPhysicalDeviceSparseImageFormatProperties2KHR(
+        VkPhysicalDevice                            physicalDevice,
+        const VkPhysicalDeviceSparseImageFormatInfo2KHR* pFormatInfo,
+        u32*                                        pPropertyCount,
+        VkSparseImageFormatProperties2KHR*          pProperties) {
+}
+
 @extension("VK_NVX_device_generated_commands")
 cmd void vkCmdProcessCommandsNVX(
->>>>>>> 641f2cf4
         VkCommandBuffer                             commandBuffer,
         const VkCmdProcessCommandsInfoNVX*          pProcessCommandsInfo) {
 }
 
-<<<<<<< HEAD
-@extension("VK_NV_external_memory_win32")
-cmd void  vkCmdReserveSpaceForCommandsNVX(
-=======
 @extension("VK_NVX_device_generated_commands")
 cmd void vkCmdReserveSpaceForCommandsNVX(
->>>>>>> 641f2cf4
         VkCommandBuffer                             commandBuffer,
         const VkCmdReserveSpaceForCommandsInfoNVX*  pReserveSpaceInfo) {
 }
 
-<<<<<<< HEAD
-@extension("VK_NV_external_memory_win32")
-cmd VkResult  vkCreateIndirectCommandsLayoutNVX(
-=======
 @extension("VK_NVX_device_generated_commands")
 cmd VkResult vkCreateIndirectCommandsLayoutNVX(
->>>>>>> 641f2cf4
         VkDevice                                    device,
         const VkIndirectCommandsLayoutCreateInfoNVX* pCreateInfo,
         const VkAllocationCallbacks*                pAllocator,
@@ -6310,25 +6089,15 @@
     return ?
 }
 
-<<<<<<< HEAD
-@extension("VK_NV_external_memory_win32")
-cmd void  vkDestroyIndirectCommandsLayoutNVX(
-=======
 @extension("VK_NVX_device_generated_commands")
 cmd void vkDestroyIndirectCommandsLayoutNVX(
->>>>>>> 641f2cf4
         VkDevice                                    device,
         VkIndirectCommandsLayoutNVX                 indirectCommandsLayout,
         const VkAllocationCallbacks*                pAllocator) {
 }
 
-<<<<<<< HEAD
-@extension("VK_NV_external_memory_win32")
-cmd VkResult  vkCreateObjectTableNVX(
-=======
 @extension("VK_NVX_device_generated_commands")
 cmd VkResult vkCreateObjectTableNVX(
->>>>>>> 641f2cf4
         VkDevice                                    device,
         const VkObjectTableCreateInfoNVX*           pCreateInfo,
         const VkAllocationCallbacks*                pAllocator,
@@ -6336,25 +6105,15 @@
     return ?
 }
 
-<<<<<<< HEAD
-@extension("VK_NV_external_memory_win32")
-cmd void  vkDestroyObjectTableNVX(
-=======
 @extension("VK_NVX_device_generated_commands")
 cmd void vkDestroyObjectTableNVX(
->>>>>>> 641f2cf4
         VkDevice                                    device,
         VkObjectTableNVX                            objectTable,
         const VkAllocationCallbacks*                pAllocator) {
 }
 
-<<<<<<< HEAD
-@extension("VK_NV_external_memory_win32")
-cmd VkResult  vkRegisterObjectsNVX(
-=======
 @extension("VK_NVX_device_generated_commands")
 cmd VkResult vkRegisterObjectsNVX(
->>>>>>> 641f2cf4
         VkDevice                                    device,
         VkObjectTableNVX                            objectTable,
         u32                                         objectCount,
@@ -6363,13 +6122,8 @@
     return ?
 }
 
-<<<<<<< HEAD
-@extension("VK_NV_external_memory_win32")
-cmd VkResult  vkUnregisterObjectsNVX(
-=======
 @extension("VK_NVX_device_generated_commands")
 cmd VkResult vkUnregisterObjectsNVX(
->>>>>>> 641f2cf4
         VkDevice                                    device,
         VkObjectTableNVX                            objectTable,
         u32                                         objectCount,
@@ -6378,36 +6132,27 @@
     return ?
 }
 
-<<<<<<< HEAD
-@extension("VK_NV_external_memory_win32")
-cmd void  vkGetPhysicalDeviceGeneratedCommandsPropertiesNVX(
-=======
 @extension("VK_NVX_device_generated_commands")
 cmd void vkGetPhysicalDeviceGeneratedCommandsPropertiesNVX(
->>>>>>> 641f2cf4
         VkPhysicalDevice                            physicalDevice,
         VkDeviceGeneratedCommandsFeaturesNVX*       pFeatures,
         VkDeviceGeneratedCommandsLimitsNVX*         pLimits) {
 }
-<<<<<<< HEAD
-
-@extension("VK_KHR_shared_presentable_image")
-cmd VkResult vkGetSwapchainStatusKHR(
-        VkDevice                                    device,
-        VkSwapchainKHR                              swapchain) {
-    return ?
-}
 
 @extension("VK_EXT_hdr_metadata")
-cmd void  vkSetHdrMetadataEXT(
+cmd void vkSetHdrMetadataEXT(
     VkDevice                                        device,
     u32                                             swapchainCount,
     const VkSwapchainKHR*                           pSwapchains,
     const VkHdrMetadataEXT*                         pMetadata) {
 }
 
-=======
->>>>>>> 641f2cf4
+@extension("VK_KHR_shared_presentable_image")
+cmd VkResult vkGetSwapchainStatusKHR(
+        VkDevice                                    device,
+        VkSwapchainKHR                              swapchain) {
+    return ?
+}
 
 ////////////////
 // Validation //
