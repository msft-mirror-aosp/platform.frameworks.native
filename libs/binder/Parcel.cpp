/*
 * Copyright (C) 2005 The Android Open Source Project
 *
 * Licensed under the Apache License, Version 2.0 (the "License");
 * you may not use this file except in compliance with the License.
 * You may obtain a copy of the License at
 *
 *      http://www.apache.org/licenses/LICENSE-2.0
 *
 * Unless required by applicable law or agreed to in writing, software
 * distributed under the License is distributed on an "AS IS" BASIS,
 * WITHOUT WARRANTIES OR CONDITIONS OF ANY KIND, either express or implied.
 * See the License for the specific language governing permissions and
 * limitations under the License.
 */

#define LOG_TAG "Parcel"
//#define LOG_NDEBUG 0

#include <errno.h>
#include <fcntl.h>
#include <inttypes.h>
#include <linux/sched.h>
#include <pthread.h>
#include <stdint.h>
#include <stdio.h>
#include <stdlib.h>
#include <sys/mman.h>
#include <sys/stat.h>
#include <sys/types.h>
#include <sys/resource.h>
#include <unistd.h>

#include <binder/Binder.h>
#include <binder/BpBinder.h>
#include <binder/IPCThreadState.h>
#include <binder/Parcel.h>
#include <binder/ProcessState.h>
#include <binder/Stability.h>
#include <binder/Status.h>
#include <binder/TextOutput.h>

#include <cutils/ashmem.h>
#include <cutils/compiler.h>
#include <utils/Flattenable.h>
#include <utils/Log.h>
#include <utils/String16.h>
#include <utils/String8.h>
#include <utils/misc.h>

#include "RpcState.h"
#include "Static.h"
#include "Utils.h"
#include "binder_module.h"

#define LOG_REFS(...)
//#define LOG_REFS(...) ALOG(LOG_DEBUG, LOG_TAG, __VA_ARGS__)
#define LOG_ALLOC(...)
//#define LOG_ALLOC(...) ALOG(LOG_DEBUG, LOG_TAG, __VA_ARGS__)

// ---------------------------------------------------------------------------

// This macro should never be used at runtime, as a too large value
// of s could cause an integer overflow. Instead, you should always
// use the wrapper function pad_size()
#define PAD_SIZE_UNSAFE(s) (((s)+3)&~3)

static size_t pad_size(size_t s) {
    if (s > (std::numeric_limits<size_t>::max() - 3)) {
        LOG_ALWAYS_FATAL("pad size too big %zu", s);
    }
    return PAD_SIZE_UNSAFE(s);
}

// Note: must be kept in sync with android/os/StrictMode.java's PENALTY_GATHER
#define STRICT_MODE_PENALTY_GATHER (1 << 31)

namespace android {

// many things compile this into prebuilts on the stack
#ifdef __LP64__
static_assert(sizeof(Parcel) == 120);
#else
static_assert(sizeof(Parcel) == 60);
#endif

static std::atomic<size_t> gParcelGlobalAllocCount;
static std::atomic<size_t> gParcelGlobalAllocSize;

static size_t gMaxFds = 0;

// Maximum size of a blob to transfer in-place.
static const size_t BLOB_INPLACE_LIMIT = 16 * 1024;

enum {
    BLOB_INPLACE = 0,
    BLOB_ASHMEM_IMMUTABLE = 1,
    BLOB_ASHMEM_MUTABLE = 2,
};

static void acquire_object(const sp<ProcessState>& proc,
    const flat_binder_object& obj, const void* who, size_t* outAshmemSize)
{
    switch (obj.hdr.type) {
        case BINDER_TYPE_BINDER:
            if (obj.binder) {
                LOG_REFS("Parcel %p acquiring reference on local %p", who, obj.cookie);
                reinterpret_cast<IBinder*>(obj.cookie)->incStrong(who);
            }
            return;
        case BINDER_TYPE_HANDLE: {
            const sp<IBinder> b = proc->getStrongProxyForHandle(obj.handle);
            if (b != nullptr) {
                LOG_REFS("Parcel %p acquiring reference on remote %p", who, b.get());
                b->incStrong(who);
            }
            return;
        }
        case BINDER_TYPE_FD: {
            if ((obj.cookie != 0) && (outAshmemSize != nullptr) && ashmem_valid(obj.handle)) {
                // If we own an ashmem fd, keep track of how much memory it refers to.
                int size = ashmem_get_size_region(obj.handle);
                if (size > 0) {
                    *outAshmemSize += size;
                }
            }
            return;
        }
    }

    ALOGD("Invalid object type 0x%08x", obj.hdr.type);
}

static void release_object(const sp<ProcessState>& proc,
    const flat_binder_object& obj, const void* who, size_t* outAshmemSize)
{
    switch (obj.hdr.type) {
        case BINDER_TYPE_BINDER:
            if (obj.binder) {
                LOG_REFS("Parcel %p releasing reference on local %p", who, obj.cookie);
                reinterpret_cast<IBinder*>(obj.cookie)->decStrong(who);
            }
            return;
        case BINDER_TYPE_HANDLE: {
            const sp<IBinder> b = proc->getStrongProxyForHandle(obj.handle);
            if (b != nullptr) {
                LOG_REFS("Parcel %p releasing reference on remote %p", who, b.get());
                b->decStrong(who);
            }
            return;
        }
        case BINDER_TYPE_FD: {
            if (obj.cookie != 0) { // owned
                if ((outAshmemSize != nullptr) && ashmem_valid(obj.handle)) {
                    int size = ashmem_get_size_region(obj.handle);
                    if (size > 0) {
                        // ashmem size might have changed since last time it was accounted for, e.g.
                        // in acquire_object(). Value of *outAshmemSize is not critical since we are
                        // releasing the object anyway. Check for integer overflow condition.
                        *outAshmemSize -= std::min(*outAshmemSize, static_cast<size_t>(size));
                    }
                }

                close(obj.handle);
            }
            return;
        }
    }

    ALOGE("Invalid object type 0x%08x", obj.hdr.type);
}

status_t Parcel::finishFlattenBinder(const sp<IBinder>& binder)
{
    internal::Stability::tryMarkCompilationUnit(binder.get());
    auto category = internal::Stability::getCategory(binder.get());
    return writeInt32(category.repr());
}

status_t Parcel::finishUnflattenBinder(
    const sp<IBinder>& binder, sp<IBinder>* out) const
{
    int32_t stability;
    status_t status = readInt32(&stability);
    if (status != OK) return status;

    status = internal::Stability::setRepr(binder.get(), stability, true /*log*/);
    if (status != OK) return status;

    *out = binder;
    return OK;
}

static constexpr inline int schedPolicyMask(int policy, int priority) {
    return (priority & FLAT_BINDER_FLAG_PRIORITY_MASK) | ((policy & 3) << FLAT_BINDER_FLAG_SCHED_POLICY_SHIFT);
}

status_t Parcel::flattenBinder(const sp<IBinder>& binder)
{
    if (isForRpc()) {
        if (binder) {
            status_t status = writeInt32(1); // non-null
            if (status != OK) return status;
            RpcAddress address = RpcAddress::zero();
            status = mSession->state()->onBinderLeaving(mSession, binder, &address);
            if (status != OK) return status;
            status = address.writeToParcel(this);
            if (status != OK) return status;
        } else {
            status_t status = writeInt32(0); // null
            if (status != OK) return status;
        }
        return finishFlattenBinder(binder);
    }

    flat_binder_object obj;
    obj.flags = FLAT_BINDER_FLAG_ACCEPTS_FDS;

    int schedBits = 0;
    if (!IPCThreadState::self()->backgroundSchedulingDisabled()) {
        schedBits = schedPolicyMask(SCHED_NORMAL, 19);
    }

    if (binder != nullptr) {
        BBinder *local = binder->localBinder();
        if (!local) {
            BpBinder *proxy = binder->remoteBinder();
            if (proxy == nullptr) {
                ALOGE("null proxy");
            } else {
                if (proxy->isRpcBinder()) {
                    ALOGE("Sending a socket binder over RPC is prohibited");
                    return INVALID_OPERATION;
                }
            }
            const int32_t handle = proxy ? proxy->getPrivateAccessorForId().binderHandle() : 0;
            obj.hdr.type = BINDER_TYPE_HANDLE;
            obj.binder = 0; /* Don't pass uninitialized stack data to a remote process */
            obj.handle = handle;
            obj.cookie = 0;
        } else {
            int policy = local->getMinSchedulerPolicy();
            int priority = local->getMinSchedulerPriority();

            if (policy != 0 || priority != 0) {
                // override value, since it is set explicitly
                schedBits = schedPolicyMask(policy, priority);
            }
            if (local->isRequestingSid()) {
                obj.flags |= FLAT_BINDER_FLAG_TXN_SECURITY_CTX;
            }
            if (local->isInheritRt()) {
                obj.flags |= FLAT_BINDER_FLAG_INHERIT_RT;
            }
            obj.hdr.type = BINDER_TYPE_BINDER;
            obj.binder = reinterpret_cast<uintptr_t>(local->getWeakRefs());
            obj.cookie = reinterpret_cast<uintptr_t>(local);
        }
    } else {
        obj.hdr.type = BINDER_TYPE_BINDER;
        obj.binder = 0;
        obj.cookie = 0;
    }

    obj.flags |= schedBits;

    status_t status = writeObject(obj, false);
    if (status != OK) return status;

    return finishFlattenBinder(binder);
}

status_t Parcel::unflattenBinder(sp<IBinder>* out) const
{
    if (isForRpc()) {
        LOG_ALWAYS_FATAL_IF(mSession == nullptr, "RpcSession required to read from remote parcel");

        int32_t isNull;
        status_t status = readInt32(&isNull);
        if (status != OK) return status;

        sp<IBinder> binder;

        if (isNull & 1) {
            auto addr = RpcAddress::zero();
            status_t status = addr.readFromParcel(*this);
            if (status != OK) return status;
            binder = mSession->state()->onBinderEntering(mSession, addr);
        }

        return finishUnflattenBinder(binder, out);
    }

    const flat_binder_object* flat = readObject(false);

    if (flat) {
        switch (flat->hdr.type) {
            case BINDER_TYPE_BINDER: {
                sp<IBinder> binder =
                        sp<IBinder>::fromExisting(reinterpret_cast<IBinder*>(flat->cookie));
                return finishUnflattenBinder(binder, out);
            }
            case BINDER_TYPE_HANDLE: {
                sp<IBinder> binder =
                    ProcessState::self()->getStrongProxyForHandle(flat->handle);
                return finishUnflattenBinder(binder, out);
            }
        }
    }
    return BAD_TYPE;
}

// ---------------------------------------------------------------------------

Parcel::Parcel()
{
    LOG_ALLOC("Parcel %p: constructing", this);
    initState();
}

Parcel::~Parcel()
{
    freeDataNoInit();
    LOG_ALLOC("Parcel %p: destroyed", this);
}

size_t Parcel::getGlobalAllocSize() {
    return gParcelGlobalAllocSize.load();
}

size_t Parcel::getGlobalAllocCount() {
    return gParcelGlobalAllocCount.load();
}

const uint8_t* Parcel::data() const
{
    return mData;
}

size_t Parcel::dataSize() const
{
    return (mDataSize > mDataPos ? mDataSize : mDataPos);
}

size_t Parcel::dataAvail() const
{
    size_t result = dataSize() - dataPosition();
    if (result > INT32_MAX) {
        LOG_ALWAYS_FATAL("result too big: %zu", result);
    }
    return result;
}

size_t Parcel::dataPosition() const
{
    return mDataPos;
}

size_t Parcel::dataCapacity() const
{
    return mDataCapacity;
}

status_t Parcel::setDataSize(size_t size)
{
    if (size > INT32_MAX) {
        // don't accept size_t values which may have come from an
        // inadvertent conversion from a negative int.
        return BAD_VALUE;
    }

    status_t err;
    err = continueWrite(size);
    if (err == NO_ERROR) {
        mDataSize = size;
        ALOGV("setDataSize Setting data size of %p to %zu", this, mDataSize);
    }
    return err;
}

void Parcel::setDataPosition(size_t pos) const
{
    if (pos > INT32_MAX) {
        // don't accept size_t values which may have come from an
        // inadvertent conversion from a negative int.
        LOG_ALWAYS_FATAL("pos too big: %zu", pos);
    }

    mDataPos = pos;
    mNextObjectHint = 0;
    mObjectsSorted = false;
}

status_t Parcel::setDataCapacity(size_t size)
{
    if (size > INT32_MAX) {
        // don't accept size_t values which may have come from an
        // inadvertent conversion from a negative int.
        return BAD_VALUE;
    }

    if (size > mDataCapacity) return continueWrite(size);
    return NO_ERROR;
}

status_t Parcel::setData(const uint8_t* buffer, size_t len)
{
    if (len > INT32_MAX) {
        // don't accept size_t values which may have come from an
        // inadvertent conversion from a negative int.
        return BAD_VALUE;
    }

    status_t err = restartWrite(len);
    if (err == NO_ERROR) {
        memcpy(const_cast<uint8_t*>(data()), buffer, len);
        mDataSize = len;
        mFdsKnown = false;
    }
    return err;
}

status_t Parcel::appendFrom(const Parcel *parcel, size_t offset, size_t len)
{
    if (parcel->isForRpc() != isForRpc()) {
        ALOGE("Cannot append Parcel of one format to another.");
        return BAD_TYPE;
    }

    status_t err;
    const uint8_t *data = parcel->mData;
    const binder_size_t *objects = parcel->mObjects;
    size_t size = parcel->mObjectsSize;
    int startPos = mDataPos;
    int firstIndex = -1, lastIndex = -2;

    if (len == 0) {
        return NO_ERROR;
    }

    if (len > INT32_MAX) {
        // don't accept size_t values which may have come from an
        // inadvertent conversion from a negative int.
        return BAD_VALUE;
    }

    // range checks against the source parcel size
    if ((offset > parcel->mDataSize)
            || (len > parcel->mDataSize)
            || (offset + len > parcel->mDataSize)) {
        return BAD_VALUE;
    }

    // Count objects in range
    for (int i = 0; i < (int) size; i++) {
        size_t off = objects[i];
        if ((off >= offset) && (off + sizeof(flat_binder_object) <= offset + len)) {
            if (firstIndex == -1) {
                firstIndex = i;
            }
            lastIndex = i;
        }
    }
    int numObjects = lastIndex - firstIndex + 1;

    if ((mDataSize+len) > mDataCapacity) {
        // grow data
        err = growData(len);
        if (err != NO_ERROR) {
            return err;
        }
    }

    // append data
    memcpy(mData + mDataPos, data + offset, len);
    mDataPos += len;
    mDataSize += len;

    err = NO_ERROR;

    if (numObjects > 0) {
        const sp<ProcessState> proc(ProcessState::self());
        // grow objects
        if (mObjectsCapacity < mObjectsSize + numObjects) {
            if ((size_t) numObjects > SIZE_MAX - mObjectsSize) return NO_MEMORY; // overflow
            if (mObjectsSize + numObjects > SIZE_MAX / 3) return NO_MEMORY; // overflow
            size_t newSize = ((mObjectsSize + numObjects)*3)/2;
            if (newSize > SIZE_MAX / sizeof(binder_size_t)) return NO_MEMORY; // overflow
            binder_size_t *objects =
                (binder_size_t*)realloc(mObjects, newSize*sizeof(binder_size_t));
            if (objects == (binder_size_t*)nullptr) {
                return NO_MEMORY;
            }
            mObjects = objects;
            mObjectsCapacity = newSize;
        }

        // append and acquire objects
        int idx = mObjectsSize;
        for (int i = firstIndex; i <= lastIndex; i++) {
            size_t off = objects[i] - offset + startPos;
            mObjects[idx++] = off;
            mObjectsSize++;

            flat_binder_object* flat
                = reinterpret_cast<flat_binder_object*>(mData + off);
            acquire_object(proc, *flat, this, &mOpenAshmemSize);

            if (flat->hdr.type == BINDER_TYPE_FD) {
                // If this is a file descriptor, we need to dup it so the
                // new Parcel now owns its own fd, and can declare that we
                // officially know we have fds.
                flat->handle = fcntl(flat->handle, F_DUPFD_CLOEXEC, 0);
                flat->cookie = 1;
                mHasFds = mFdsKnown = true;
                if (!mAllowFds) {
                    err = FDS_NOT_ALLOWED;
                }
            }
        }
    }

    return err;
}

int Parcel::compareData(const Parcel& other) {
    size_t size = dataSize();
    if (size != other.dataSize()) {
        return size < other.dataSize() ? -1 : 1;
    }
    return memcmp(data(), other.data(), size);
}

bool Parcel::allowFds() const
{
    return mAllowFds;
}

bool Parcel::pushAllowFds(bool allowFds)
{
    const bool origValue = mAllowFds;
    if (!allowFds) {
        mAllowFds = false;
    }
    return origValue;
}

void Parcel::restoreAllowFds(bool lastValue)
{
    mAllowFds = lastValue;
}

bool Parcel::hasFileDescriptors() const
{
    if (!mFdsKnown) {
        scanForFds();
    }
    return mHasFds;
}

<<<<<<< HEAD
=======
std::vector<sp<IBinder>> Parcel::debugReadAllStrongBinders() const {
    std::vector<sp<IBinder>> ret;

    size_t initPosition = dataPosition();
    for (size_t i = 0; i < mObjectsSize; i++) {
        binder_size_t offset = mObjects[i];
        const flat_binder_object* flat =
                reinterpret_cast<const flat_binder_object*>(mData + offset);
        if (flat->hdr.type != BINDER_TYPE_BINDER) continue;

        setDataPosition(offset);

        sp<IBinder> binder = readStrongBinder();
        if (binder != nullptr) ret.push_back(binder);
    }

    setDataPosition(initPosition);
    return ret;
}

std::vector<int> Parcel::debugReadAllFileDescriptors() const {
    std::vector<int> ret;

    size_t initPosition = dataPosition();
    for (size_t i = 0; i < mObjectsSize; i++) {
        binder_size_t offset = mObjects[i];
        const flat_binder_object* flat =
                reinterpret_cast<const flat_binder_object*>(mData + offset);
        if (flat->hdr.type != BINDER_TYPE_FD) continue;

        setDataPosition(offset);

        int fd = readFileDescriptor();
        LOG_ALWAYS_FATAL_IF(fd == -1);
        ret.push_back(fd);
    }

    setDataPosition(initPosition);
    return ret;
}

status_t Parcel::hasFileDescriptorsInRange(size_t offset, size_t len, bool* result) const {
    if (len > INT32_MAX || offset > INT32_MAX) {
        // Don't accept size_t values which may have come from an inadvertent conversion from a
        // negative int.
        return BAD_VALUE;
    }
    size_t limit;
    if (__builtin_add_overflow(offset, len, &limit) || limit > mDataSize) {
        return BAD_VALUE;
    }
    *result = false;
    for (size_t i = 0; i < mObjectsSize; i++) {
        size_t pos = mObjects[i];
        if (pos < offset) continue;
        if (pos + sizeof(flat_binder_object) > offset + len) {
          if (mObjectsSorted) break;
          else continue;
        }
        const flat_binder_object* flat = reinterpret_cast<const flat_binder_object*>(mData + pos);
        if (flat->hdr.type == BINDER_TYPE_FD) {
            *result = true;
            break;
        }
    }
    return NO_ERROR;
}

>>>>>>> cdc0b0af
void Parcel::markSensitive() const
{
    mDeallocZero = true;
}

void Parcel::markForBinder(const sp<IBinder>& binder) {
    LOG_ALWAYS_FATAL_IF(mData != nullptr, "format must be set before data is written");

    if (binder && binder->remoteBinder() && binder->remoteBinder()->isRpcBinder()) {
        markForRpc(binder->remoteBinder()->getPrivateAccessorForId().rpcSession());
    }
}

void Parcel::markForRpc(const sp<RpcSession>& session) {
    LOG_ALWAYS_FATAL_IF(mData != nullptr && mOwner == nullptr,
                        "format must be set before data is written OR on IPC data");

    LOG_ALWAYS_FATAL_IF(session == nullptr, "markForRpc requires session");
    mSession = session;
}

bool Parcel::isForRpc() const {
    return mSession != nullptr;
}

void Parcel::updateWorkSourceRequestHeaderPosition() const {
    // Only update the request headers once. We only want to point
    // to the first headers read/written.
    if (!mRequestHeaderPresent) {
        mWorkSourceRequestHeaderPosition = dataPosition();
        mRequestHeaderPresent = true;
    }
}

#if defined(__ANDROID_VNDK__)
constexpr int32_t kHeader = B_PACK_CHARS('V', 'N', 'D', 'R');
#else
constexpr int32_t kHeader = B_PACK_CHARS('S', 'Y', 'S', 'T');
#endif

// Write RPC headers.  (previously just the interface token)
status_t Parcel::writeInterfaceToken(const String16& interface)
{
    return writeInterfaceToken(interface.string(), interface.size());
}

status_t Parcel::writeInterfaceToken(const char16_t* str, size_t len) {
    if (CC_LIKELY(!isForRpc())) {
        const IPCThreadState* threadState = IPCThreadState::self();
        writeInt32(threadState->getStrictModePolicy() | STRICT_MODE_PENALTY_GATHER);
        updateWorkSourceRequestHeaderPosition();
        writeInt32(threadState->shouldPropagateWorkSource() ? threadState->getCallingWorkSourceUid()
                                                            : IPCThreadState::kUnsetWorkSource);
        writeInt32(kHeader);
    }

    // currently the interface identification token is just its name as a string
    return writeString16(str, len);
}

bool Parcel::replaceCallingWorkSourceUid(uid_t uid)
{
    if (!mRequestHeaderPresent) {
        return false;
    }

    const size_t initialPosition = dataPosition();
    setDataPosition(mWorkSourceRequestHeaderPosition);
    status_t err = writeInt32(uid);
    setDataPosition(initialPosition);
    return err == NO_ERROR;
}

uid_t Parcel::readCallingWorkSourceUid() const
{
    if (!mRequestHeaderPresent) {
        return IPCThreadState::kUnsetWorkSource;
    }

    const size_t initialPosition = dataPosition();
    setDataPosition(mWorkSourceRequestHeaderPosition);
    uid_t uid = readInt32();
    setDataPosition(initialPosition);
    return uid;
}

bool Parcel::checkInterface(IBinder* binder) const
{
    return enforceInterface(binder->getInterfaceDescriptor());
}

bool Parcel::enforceInterface(const String16& interface,
                              IPCThreadState* threadState) const
{
    return enforceInterface(interface.string(), interface.size(), threadState);
}

bool Parcel::enforceInterface(const char16_t* interface,
                              size_t len,
                              IPCThreadState* threadState) const
{
    if (CC_LIKELY(!isForRpc())) {
        // StrictModePolicy.
        int32_t strictPolicy = readInt32();
        if (threadState == nullptr) {
            threadState = IPCThreadState::self();
        }
        if ((threadState->getLastTransactionBinderFlags() & IBinder::FLAG_ONEWAY) != 0) {
            // For one-way calls, the callee is running entirely
            // disconnected from the caller, so disable StrictMode entirely.
            // Not only does disk/network usage not impact the caller, but
            // there's no way to communicate back violations anyway.
            threadState->setStrictModePolicy(0);
        } else {
            threadState->setStrictModePolicy(strictPolicy);
        }
        // WorkSource.
        updateWorkSourceRequestHeaderPosition();
        int32_t workSource = readInt32();
        threadState->setCallingWorkSourceUidWithoutPropagation(workSource);
        // vendor header
        int32_t header = readInt32();
        if (header != kHeader) {
            ALOGE("Expecting header 0x%x but found 0x%x. Mixing copies of libbinder?", kHeader,
                  header);
            return false;
        }
    }

    // Interface descriptor.
    size_t parcel_interface_len;
    const char16_t* parcel_interface = readString16Inplace(&parcel_interface_len);
    if (len == parcel_interface_len &&
            (!len || !memcmp(parcel_interface, interface, len * sizeof (char16_t)))) {
        return true;
    } else {
        ALOGW("**** enforceInterface() expected '%s' but read '%s'",
              String8(interface, len).string(),
              String8(parcel_interface, parcel_interface_len).string());
        return false;
    }
}

size_t Parcel::objectsCount() const
{
    return mObjectsSize;
}

status_t Parcel::errorCheck() const
{
    return mError;
}

void Parcel::setError(status_t err)
{
    mError = err;
}

status_t Parcel::finishWrite(size_t len)
{
    if (len > INT32_MAX) {
        // don't accept size_t values which may have come from an
        // inadvertent conversion from a negative int.
        return BAD_VALUE;
    }

    //printf("Finish write of %d\n", len);
    mDataPos += len;
    ALOGV("finishWrite Setting data pos of %p to %zu", this, mDataPos);
    if (mDataPos > mDataSize) {
        mDataSize = mDataPos;
        ALOGV("finishWrite Setting data size of %p to %zu", this, mDataSize);
    }
    //printf("New pos=%d, size=%d\n", mDataPos, mDataSize);
    return NO_ERROR;
}

status_t Parcel::writeUnpadded(const void* data, size_t len)
{
    if (len > INT32_MAX) {
        // don't accept size_t values which may have come from an
        // inadvertent conversion from a negative int.
        return BAD_VALUE;
    }

    size_t end = mDataPos + len;
    if (end < mDataPos) {
        // integer overflow
        return BAD_VALUE;
    }

    if (end <= mDataCapacity) {
restart_write:
        memcpy(mData+mDataPos, data, len);
        return finishWrite(len);
    }

    status_t err = growData(len);
    if (err == NO_ERROR) goto restart_write;
    return err;
}

status_t Parcel::write(const void* data, size_t len)
{
    if (len > INT32_MAX) {
        // don't accept size_t values which may have come from an
        // inadvertent conversion from a negative int.
        return BAD_VALUE;
    }

    void* const d = writeInplace(len);
    if (d) {
        memcpy(d, data, len);
        return NO_ERROR;
    }
    return mError;
}

void* Parcel::writeInplace(size_t len)
{
    if (len > INT32_MAX) {
        // don't accept size_t values which may have come from an
        // inadvertent conversion from a negative int.
        return nullptr;
    }

    const size_t padded = pad_size(len);

    // sanity check for integer overflow
    if (mDataPos+padded < mDataPos) {
        return nullptr;
    }

    if ((mDataPos+padded) <= mDataCapacity) {
restart_write:
        //printf("Writing %ld bytes, padded to %ld\n", len, padded);
        uint8_t* const data = mData+mDataPos;

        // Need to pad at end?
        if (padded != len) {
#if BYTE_ORDER == BIG_ENDIAN
            static const uint32_t mask[4] = {
                0x00000000, 0xffffff00, 0xffff0000, 0xff000000
            };
#endif
#if BYTE_ORDER == LITTLE_ENDIAN
            static const uint32_t mask[4] = {
                0x00000000, 0x00ffffff, 0x0000ffff, 0x000000ff
            };
#endif
            //printf("Applying pad mask: %p to %p\n", (void*)mask[padded-len],
            //    *reinterpret_cast<void**>(data+padded-4));
            *reinterpret_cast<uint32_t*>(data+padded-4) &= mask[padded-len];
        }

        finishWrite(padded);
        return data;
    }

    status_t err = growData(padded);
    if (err == NO_ERROR) goto restart_write;
    return nullptr;
}

status_t Parcel::writeUtf8AsUtf16(const std::string& str) {
    const uint8_t* strData = (uint8_t*)str.data();
    const size_t strLen= str.length();
    const ssize_t utf16Len = utf8_to_utf16_length(strData, strLen);
    if (utf16Len < 0 || utf16Len > std::numeric_limits<int32_t>::max()) {
        return BAD_VALUE;
    }

    status_t err = writeInt32(utf16Len);
    if (err) {
        return err;
    }

    // Allocate enough bytes to hold our converted string and its terminating NULL.
    void* dst = writeInplace((utf16Len + 1) * sizeof(char16_t));
    if (!dst) {
        return NO_MEMORY;
    }

    utf8_to_utf16(strData, strLen, (char16_t*)dst, (size_t) utf16Len + 1);

    return NO_ERROR;
}


status_t Parcel::writeUtf8AsUtf16(const std::optional<std::string>& str) { return writeData(str); }
status_t Parcel::writeUtf8AsUtf16(const std::unique_ptr<std::string>& str) { return writeData(str); }

status_t Parcel::writeString16(const std::optional<String16>& str) { return writeData(str); }
status_t Parcel::writeString16(const std::unique_ptr<String16>& str) { return writeData(str); }

status_t Parcel::writeByteVector(const std::vector<int8_t>& val) { return writeData(val); }
status_t Parcel::writeByteVector(const std::optional<std::vector<int8_t>>& val) { return writeData(val); }
status_t Parcel::writeByteVector(const std::unique_ptr<std::vector<int8_t>>& val) { return writeData(val); }
status_t Parcel::writeByteVector(const std::vector<uint8_t>& val) { return writeData(val); }
status_t Parcel::writeByteVector(const std::optional<std::vector<uint8_t>>& val) { return writeData(val); }
status_t Parcel::writeByteVector(const std::unique_ptr<std::vector<uint8_t>>& val){ return writeData(val); }
status_t Parcel::writeInt32Vector(const std::vector<int32_t>& val) { return writeData(val); }
status_t Parcel::writeInt32Vector(const std::optional<std::vector<int32_t>>& val) { return writeData(val); }
status_t Parcel::writeInt32Vector(const std::unique_ptr<std::vector<int32_t>>& val) { return writeData(val); }
status_t Parcel::writeInt64Vector(const std::vector<int64_t>& val) { return writeData(val); }
status_t Parcel::writeInt64Vector(const std::optional<std::vector<int64_t>>& val) { return writeData(val); }
status_t Parcel::writeInt64Vector(const std::unique_ptr<std::vector<int64_t>>& val) { return writeData(val); }
status_t Parcel::writeUint64Vector(const std::vector<uint64_t>& val) { return writeData(val); }
status_t Parcel::writeUint64Vector(const std::optional<std::vector<uint64_t>>& val) { return writeData(val); }
status_t Parcel::writeUint64Vector(const std::unique_ptr<std::vector<uint64_t>>& val) { return writeData(val); }
status_t Parcel::writeFloatVector(const std::vector<float>& val) { return writeData(val); }
status_t Parcel::writeFloatVector(const std::optional<std::vector<float>>& val) { return writeData(val); }
status_t Parcel::writeFloatVector(const std::unique_ptr<std::vector<float>>& val) { return writeData(val); }
status_t Parcel::writeDoubleVector(const std::vector<double>& val) { return writeData(val); }
status_t Parcel::writeDoubleVector(const std::optional<std::vector<double>>& val) { return writeData(val); }
status_t Parcel::writeDoubleVector(const std::unique_ptr<std::vector<double>>& val) { return writeData(val); }
status_t Parcel::writeBoolVector(const std::vector<bool>& val) { return writeData(val); }
status_t Parcel::writeBoolVector(const std::optional<std::vector<bool>>& val) { return writeData(val); }
status_t Parcel::writeBoolVector(const std::unique_ptr<std::vector<bool>>& val) { return writeData(val); }
status_t Parcel::writeCharVector(const std::vector<char16_t>& val) { return writeData(val); }
status_t Parcel::writeCharVector(const std::optional<std::vector<char16_t>>& val) { return writeData(val); }
status_t Parcel::writeCharVector(const std::unique_ptr<std::vector<char16_t>>& val) { return writeData(val); }

status_t Parcel::writeString16Vector(const std::vector<String16>& val) { return writeData(val); }
status_t Parcel::writeString16Vector(
        const std::optional<std::vector<std::optional<String16>>>& val) { return writeData(val); }
status_t Parcel::writeString16Vector(
        const std::unique_ptr<std::vector<std::unique_ptr<String16>>>& val) { return writeData(val); }
status_t Parcel::writeUtf8VectorAsUtf16Vector(
                        const std::optional<std::vector<std::optional<std::string>>>& val) { return writeData(val); }
status_t Parcel::writeUtf8VectorAsUtf16Vector(
                        const std::unique_ptr<std::vector<std::unique_ptr<std::string>>>& val) { return writeData(val); }
status_t Parcel::writeUtf8VectorAsUtf16Vector(const std::vector<std::string>& val) { return writeData(val); }

status_t Parcel::writeUniqueFileDescriptorVector(const std::vector<base::unique_fd>& val) { return writeData(val); }
status_t Parcel::writeUniqueFileDescriptorVector(const std::optional<std::vector<base::unique_fd>>& val) { return writeData(val); }
status_t Parcel::writeUniqueFileDescriptorVector(const std::unique_ptr<std::vector<base::unique_fd>>& val) { return writeData(val); }

status_t Parcel::writeStrongBinderVector(const std::vector<sp<IBinder>>& val) { return writeData(val); }
status_t Parcel::writeStrongBinderVector(const std::optional<std::vector<sp<IBinder>>>& val) { return writeData(val); }
status_t Parcel::writeStrongBinderVector(const std::unique_ptr<std::vector<sp<IBinder>>>& val) { return writeData(val); }

status_t Parcel::writeParcelable(const Parcelable& parcelable) { return writeData(parcelable); }

status_t Parcel::readUtf8FromUtf16(std::optional<std::string>* str) const { return readData(str); }
status_t Parcel::readUtf8FromUtf16(std::unique_ptr<std::string>* str) const { return readData(str); }

status_t Parcel::readString16(std::optional<String16>* pArg) const { return readData(pArg); }
status_t Parcel::readString16(std::unique_ptr<String16>* pArg) const { return readData(pArg); }

status_t Parcel::readByteVector(std::vector<int8_t>* val) const { return readData(val); }
status_t Parcel::readByteVector(std::vector<uint8_t>* val) const { return readData(val); }
status_t Parcel::readByteVector(std::optional<std::vector<int8_t>>* val) const { return readData(val); }
status_t Parcel::readByteVector(std::unique_ptr<std::vector<int8_t>>* val) const { return readData(val); }
status_t Parcel::readByteVector(std::optional<std::vector<uint8_t>>* val) const { return readData(val); }
status_t Parcel::readByteVector(std::unique_ptr<std::vector<uint8_t>>* val) const { return readData(val); }
status_t Parcel::readInt32Vector(std::optional<std::vector<int32_t>>* val) const { return readData(val); }
status_t Parcel::readInt32Vector(std::unique_ptr<std::vector<int32_t>>* val) const { return readData(val); }
status_t Parcel::readInt32Vector(std::vector<int32_t>* val) const { return readData(val); }
status_t Parcel::readInt64Vector(std::optional<std::vector<int64_t>>* val) const { return readData(val); }
status_t Parcel::readInt64Vector(std::unique_ptr<std::vector<int64_t>>* val) const { return readData(val); }
status_t Parcel::readInt64Vector(std::vector<int64_t>* val) const { return readData(val); }
status_t Parcel::readUint64Vector(std::optional<std::vector<uint64_t>>* val) const { return readData(val); }
status_t Parcel::readUint64Vector(std::unique_ptr<std::vector<uint64_t>>* val) const { return readData(val); }
status_t Parcel::readUint64Vector(std::vector<uint64_t>* val) const { return readData(val); }
status_t Parcel::readFloatVector(std::optional<std::vector<float>>* val) const { return readData(val); }
status_t Parcel::readFloatVector(std::unique_ptr<std::vector<float>>* val) const { return readData(val); }
status_t Parcel::readFloatVector(std::vector<float>* val) const { return readData(val); }
status_t Parcel::readDoubleVector(std::optional<std::vector<double>>* val) const { return readData(val); }
status_t Parcel::readDoubleVector(std::unique_ptr<std::vector<double>>* val) const { return readData(val); }
status_t Parcel::readDoubleVector(std::vector<double>* val) const { return readData(val); }
status_t Parcel::readBoolVector(std::optional<std::vector<bool>>* val) const { return readData(val); }
status_t Parcel::readBoolVector(std::unique_ptr<std::vector<bool>>* val) const { return readData(val); }
status_t Parcel::readBoolVector(std::vector<bool>* val) const { return readData(val); }
status_t Parcel::readCharVector(std::optional<std::vector<char16_t>>* val) const { return readData(val); }
status_t Parcel::readCharVector(std::unique_ptr<std::vector<char16_t>>* val) const { return readData(val); }
status_t Parcel::readCharVector(std::vector<char16_t>* val) const { return readData(val); }

status_t Parcel::readString16Vector(
        std::optional<std::vector<std::optional<String16>>>* val) const { return readData(val); }
status_t Parcel::readString16Vector(
        std::unique_ptr<std::vector<std::unique_ptr<String16>>>* val) const { return readData(val); }
status_t Parcel::readString16Vector(std::vector<String16>* val) const { return readData(val); }
status_t Parcel::readUtf8VectorFromUtf16Vector(
        std::optional<std::vector<std::optional<std::string>>>* val) const { return readData(val); }
status_t Parcel::readUtf8VectorFromUtf16Vector(
        std::unique_ptr<std::vector<std::unique_ptr<std::string>>>* val) const { return readData(val); }
status_t Parcel::readUtf8VectorFromUtf16Vector(std::vector<std::string>* val) const { return readData(val); }

status_t Parcel::readUniqueFileDescriptorVector(std::optional<std::vector<base::unique_fd>>* val) const { return readData(val); }
status_t Parcel::readUniqueFileDescriptorVector(std::unique_ptr<std::vector<base::unique_fd>>* val) const { return readData(val); }
status_t Parcel::readUniqueFileDescriptorVector(std::vector<base::unique_fd>* val) const { return readData(val); }

status_t Parcel::readStrongBinderVector(std::optional<std::vector<sp<IBinder>>>* val) const { return readData(val); }
status_t Parcel::readStrongBinderVector(std::unique_ptr<std::vector<sp<IBinder>>>* val) const { return readData(val); }
status_t Parcel::readStrongBinderVector(std::vector<sp<IBinder>>* val) const { return readData(val); }

status_t Parcel::readParcelable(Parcelable* parcelable) const { return readData(parcelable); }

status_t Parcel::writeInt32(int32_t val)
{
    return writeAligned(val);
}

status_t Parcel::writeUint32(uint32_t val)
{
    return writeAligned(val);
}

status_t Parcel::writeInt32Array(size_t len, const int32_t *val) {
    if (len > INT32_MAX) {
        // don't accept size_t values which may have come from an
        // inadvertent conversion from a negative int.
        return BAD_VALUE;
    }

    if (!val) {
        return writeInt32(-1);
    }
    status_t ret = writeInt32(static_cast<uint32_t>(len));
    if (ret == NO_ERROR) {
        ret = write(val, len * sizeof(*val));
    }
    return ret;
}
status_t Parcel::writeByteArray(size_t len, const uint8_t *val) {
    if (len > INT32_MAX) {
        // don't accept size_t values which may have come from an
        // inadvertent conversion from a negative int.
        return BAD_VALUE;
    }

    if (!val) {
        return writeInt32(-1);
    }
    status_t ret = writeInt32(static_cast<uint32_t>(len));
    if (ret == NO_ERROR) {
        ret = write(val, len * sizeof(*val));
    }
    return ret;
}

status_t Parcel::writeBool(bool val)
{
    return writeInt32(int32_t(val));
}

status_t Parcel::writeChar(char16_t val)
{
    return writeInt32(int32_t(val));
}

status_t Parcel::writeByte(int8_t val)
{
    return writeInt32(int32_t(val));
}

status_t Parcel::writeInt64(int64_t val)
{
    return writeAligned(val);
}

status_t Parcel::writeUint64(uint64_t val)
{
    return writeAligned(val);
}

status_t Parcel::writePointer(uintptr_t val)
{
    return writeAligned<binder_uintptr_t>(val);
}

status_t Parcel::writeFloat(float val)
{
    return writeAligned(val);
}

#if defined(__mips__) && defined(__mips_hard_float)

status_t Parcel::writeDouble(double val)
{
    union {
        double d;
        unsigned long long ll;
    } u;
    u.d = val;
    return writeAligned(u.ll);
}

#else

status_t Parcel::writeDouble(double val)
{
    return writeAligned(val);
}

#endif

status_t Parcel::writeCString(const char* str)
{
    return write(str, strlen(str)+1);
}

status_t Parcel::writeString8(const String8& str)
{
    return writeString8(str.string(), str.size());
}

status_t Parcel::writeString8(const char* str, size_t len)
{
    if (str == nullptr) return writeInt32(-1);

    // NOTE: Keep this logic in sync with android_os_Parcel.cpp
    status_t err = writeInt32(len);
    if (err == NO_ERROR) {
        uint8_t* data = (uint8_t*)writeInplace(len+sizeof(char));
        if (data) {
            memcpy(data, str, len);
            *reinterpret_cast<char*>(data+len) = 0;
            return NO_ERROR;
        }
        err = mError;
    }
    return err;
}

status_t Parcel::writeString16(const String16& str)
{
    return writeString16(str.string(), str.size());
}

status_t Parcel::writeString16(const char16_t* str, size_t len)
{
    if (str == nullptr) return writeInt32(-1);

    // NOTE: Keep this logic in sync with android_os_Parcel.cpp
    status_t err = writeInt32(len);
    if (err == NO_ERROR) {
        len *= sizeof(char16_t);
        uint8_t* data = (uint8_t*)writeInplace(len+sizeof(char16_t));
        if (data) {
            memcpy(data, str, len);
            *reinterpret_cast<char16_t*>(data+len) = 0;
            return NO_ERROR;
        }
        err = mError;
    }
    return err;
}

status_t Parcel::writeStrongBinder(const sp<IBinder>& val)
{
    return flattenBinder(val);
}


status_t Parcel::writeRawNullableParcelable(const Parcelable* parcelable) {
    if (!parcelable) {
        return writeInt32(0);
    }

    return writeParcelable(*parcelable);
}

status_t Parcel::writeNativeHandle(const native_handle* handle)
{
    if (!handle || handle->version != sizeof(native_handle))
        return BAD_TYPE;

    status_t err;
    err = writeInt32(handle->numFds);
    if (err != NO_ERROR) return err;

    err = writeInt32(handle->numInts);
    if (err != NO_ERROR) return err;

    for (int i=0 ; err==NO_ERROR && i<handle->numFds ; i++)
        err = writeDupFileDescriptor(handle->data[i]);

    if (err != NO_ERROR) {
        ALOGD("write native handle, write dup fd failed");
        return err;
    }
    err = write(handle->data + handle->numFds, sizeof(int)*handle->numInts);
    return err;
}

status_t Parcel::writeFileDescriptor(int fd, bool takeOwnership)
{
    if (isForRpc()) {
        ALOGE("Cannot write file descriptor to remote binder.");
        return BAD_TYPE;
    }

    flat_binder_object obj;
    obj.hdr.type = BINDER_TYPE_FD;
    obj.flags = 0x7f | FLAT_BINDER_FLAG_ACCEPTS_FDS;
    obj.binder = 0; /* Don't pass uninitialized stack data to a remote process */
    obj.handle = fd;
    obj.cookie = takeOwnership ? 1 : 0;
    return writeObject(obj, true);
}

status_t Parcel::writeDupFileDescriptor(int fd)
{
    int dupFd = fcntl(fd, F_DUPFD_CLOEXEC, 0);
    if (dupFd < 0) {
        return -errno;
    }
    status_t err = writeFileDescriptor(dupFd, true /*takeOwnership*/);
    if (err != OK) {
        close(dupFd);
    }
    return err;
}

status_t Parcel::writeParcelFileDescriptor(int fd, bool takeOwnership)
{
    writeInt32(0);
    return writeFileDescriptor(fd, takeOwnership);
}

status_t Parcel::writeDupParcelFileDescriptor(int fd)
{
    int dupFd = fcntl(fd, F_DUPFD_CLOEXEC, 0);
    if (dupFd < 0) {
        return -errno;
    }
    status_t err = writeParcelFileDescriptor(dupFd, true /*takeOwnership*/);
    if (err != OK) {
        close(dupFd);
    }
    return err;
}

status_t Parcel::writeUniqueFileDescriptor(const base::unique_fd& fd) {
    return writeDupFileDescriptor(fd.get());
}

status_t Parcel::writeBlob(size_t len, bool mutableCopy, WritableBlob* outBlob)
{
    if (len > INT32_MAX) {
        // don't accept size_t values which may have come from an
        // inadvertent conversion from a negative int.
        return BAD_VALUE;
    }

    status_t status;
    if (!mAllowFds || len <= BLOB_INPLACE_LIMIT) {
        ALOGV("writeBlob: write in place");
        status = writeInt32(BLOB_INPLACE);
        if (status) return status;

        void* ptr = writeInplace(len);
        if (!ptr) return NO_MEMORY;

        outBlob->init(-1, ptr, len, false);
        return NO_ERROR;
    }

    ALOGV("writeBlob: write to ashmem");
    int fd = ashmem_create_region("Parcel Blob", len);
    if (fd < 0) return NO_MEMORY;

    int result = ashmem_set_prot_region(fd, PROT_READ | PROT_WRITE);
    if (result < 0) {
        status = result;
    } else {
        void* ptr = ::mmap(nullptr, len, PROT_READ | PROT_WRITE, MAP_SHARED, fd, 0);
        if (ptr == MAP_FAILED) {
            status = -errno;
        } else {
            if (!mutableCopy) {
                result = ashmem_set_prot_region(fd, PROT_READ);
            }
            if (result < 0) {
                status = result;
            } else {
                status = writeInt32(mutableCopy ? BLOB_ASHMEM_MUTABLE : BLOB_ASHMEM_IMMUTABLE);
                if (!status) {
                    status = writeFileDescriptor(fd, true /*takeOwnership*/);
                    if (!status) {
                        outBlob->init(fd, ptr, len, mutableCopy);
                        return NO_ERROR;
                    }
                }
            }
        }
        ::munmap(ptr, len);
    }
    ::close(fd);
    return status;
}

status_t Parcel::writeDupImmutableBlobFileDescriptor(int fd)
{
    // Must match up with what's done in writeBlob.
    if (!mAllowFds) return FDS_NOT_ALLOWED;
    status_t status = writeInt32(BLOB_ASHMEM_IMMUTABLE);
    if (status) return status;
    return writeDupFileDescriptor(fd);
}

status_t Parcel::write(const FlattenableHelperInterface& val)
{
    status_t err;

    // size if needed
    const size_t len = val.getFlattenedSize();
    const size_t fd_count = val.getFdCount();

    if ((len > INT32_MAX) || (fd_count >= gMaxFds)) {
        // don't accept size_t values which may have come from an
        // inadvertent conversion from a negative int.
        return BAD_VALUE;
    }

    err = this->writeInt32(len);
    if (err) return err;

    err = this->writeInt32(fd_count);
    if (err) return err;

    // payload
    void* const buf = this->writeInplace(len);
    if (buf == nullptr)
        return BAD_VALUE;

    int* fds = nullptr;
    if (fd_count) {
        fds = new (std::nothrow) int[fd_count];
        if (fds == nullptr) {
            ALOGE("write: failed to allocate requested %zu fds", fd_count);
            return BAD_VALUE;
        }
    }

    err = val.flatten(buf, len, fds, fd_count);
    for (size_t i=0 ; i<fd_count && err==NO_ERROR ; i++) {
        err = this->writeDupFileDescriptor( fds[i] );
    }

    if (fd_count) {
        delete [] fds;
    }

    return err;
}

status_t Parcel::writeObject(const flat_binder_object& val, bool nullMetaData)
{
    const bool enoughData = (mDataPos+sizeof(val)) <= mDataCapacity;
    const bool enoughObjects = mObjectsSize < mObjectsCapacity;
    if (enoughData && enoughObjects) {
restart_write:
        *reinterpret_cast<flat_binder_object*>(mData+mDataPos) = val;

        // remember if it's a file descriptor
        if (val.hdr.type == BINDER_TYPE_FD) {
            if (!mAllowFds) {
                // fail before modifying our object index
                return FDS_NOT_ALLOWED;
            }
            mHasFds = mFdsKnown = true;
        }

        // Need to write meta-data?
        if (nullMetaData || val.binder != 0) {
            mObjects[mObjectsSize] = mDataPos;
            acquire_object(ProcessState::self(), val, this, &mOpenAshmemSize);
            mObjectsSize++;
        }

        return finishWrite(sizeof(flat_binder_object));
    }

    if (!enoughData) {
        const status_t err = growData(sizeof(val));
        if (err != NO_ERROR) return err;
    }
    if (!enoughObjects) {
        if (mObjectsSize > SIZE_MAX - 2) return NO_MEMORY; // overflow
        if ((mObjectsSize + 2) > SIZE_MAX / 3) return NO_MEMORY; // overflow
        size_t newSize = ((mObjectsSize+2)*3)/2;
        if (newSize > SIZE_MAX / sizeof(binder_size_t)) return NO_MEMORY; // overflow
        binder_size_t* objects = (binder_size_t*)realloc(mObjects, newSize*sizeof(binder_size_t));
        if (objects == nullptr) return NO_MEMORY;
        mObjects = objects;
        mObjectsCapacity = newSize;
    }

    goto restart_write;
}

status_t Parcel::writeNoException()
{
    binder::Status status;
    return status.writeToParcel(this);
}

status_t Parcel::validateReadData(size_t upperBound) const
{
    // Don't allow non-object reads on object data
    if (mObjectsSorted || mObjectsSize <= 1) {
data_sorted:
        // Expect to check only against the next object
        if (mNextObjectHint < mObjectsSize && upperBound > mObjects[mNextObjectHint]) {
            // For some reason the current read position is greater than the next object
            // hint. Iterate until we find the right object
            size_t nextObject = mNextObjectHint;
            do {
                if (mDataPos < mObjects[nextObject] + sizeof(flat_binder_object)) {
                    // Requested info overlaps with an object
                    ALOGE("Attempt to read from protected data in Parcel %p", this);
                    return PERMISSION_DENIED;
                }
                nextObject++;
            } while (nextObject < mObjectsSize && upperBound > mObjects[nextObject]);
            mNextObjectHint = nextObject;
        }
        return NO_ERROR;
    }
    // Quickly determine if mObjects is sorted.
    binder_size_t* currObj = mObjects + mObjectsSize - 1;
    binder_size_t* prevObj = currObj;
    while (currObj > mObjects) {
        prevObj--;
        if(*prevObj > *currObj) {
            goto data_unsorted;
        }
        currObj--;
    }
    mObjectsSorted = true;
    goto data_sorted;

data_unsorted:
    // Insertion Sort mObjects
    // Great for mostly sorted lists. If randomly sorted or reverse ordered mObjects become common,
    // switch to std::sort(mObjects, mObjects + mObjectsSize);
    for (binder_size_t* iter0 = mObjects + 1; iter0 < mObjects + mObjectsSize; iter0++) {
        binder_size_t temp = *iter0;
        binder_size_t* iter1 = iter0 - 1;
        while (iter1 >= mObjects && *iter1 > temp) {
            *(iter1 + 1) = *iter1;
            iter1--;
        }
        *(iter1 + 1) = temp;
    }
    mNextObjectHint = 0;
    mObjectsSorted = true;
    goto data_sorted;
}

status_t Parcel::read(void* outData, size_t len) const
{
    if (len > INT32_MAX) {
        // don't accept size_t values which may have come from an
        // inadvertent conversion from a negative int.
        return BAD_VALUE;
    }

    if ((mDataPos+pad_size(len)) >= mDataPos && (mDataPos+pad_size(len)) <= mDataSize
            && len <= pad_size(len)) {
        if (mObjectsSize > 0) {
            status_t err = validateReadData(mDataPos + pad_size(len));
            if(err != NO_ERROR) {
                // Still increment the data position by the expected length
                mDataPos += pad_size(len);
                ALOGV("read Setting data pos of %p to %zu", this, mDataPos);
                return err;
            }
        }
        memcpy(outData, mData+mDataPos, len);
        mDataPos += pad_size(len);
        ALOGV("read Setting data pos of %p to %zu", this, mDataPos);
        return NO_ERROR;
    }
    return NOT_ENOUGH_DATA;
}

const void* Parcel::readInplace(size_t len) const
{
    if (len > INT32_MAX) {
        // don't accept size_t values which may have come from an
        // inadvertent conversion from a negative int.
        return nullptr;
    }

    if ((mDataPos+pad_size(len)) >= mDataPos && (mDataPos+pad_size(len)) <= mDataSize
            && len <= pad_size(len)) {
        if (mObjectsSize > 0) {
            status_t err = validateReadData(mDataPos + pad_size(len));
            if(err != NO_ERROR) {
                // Still increment the data position by the expected length
                mDataPos += pad_size(len);
                ALOGV("readInplace Setting data pos of %p to %zu", this, mDataPos);
                return nullptr;
            }
        }

        const void* data = mData+mDataPos;
        mDataPos += pad_size(len);
        ALOGV("readInplace Setting data pos of %p to %zu", this, mDataPos);
        return data;
    }
    return nullptr;
}

template<class T>
status_t Parcel::readAligned(T *pArg) const {
    static_assert(PAD_SIZE_UNSAFE(sizeof(T)) == sizeof(T));

    if ((mDataPos+sizeof(T)) <= mDataSize) {
        if (mObjectsSize > 0) {
            status_t err = validateReadData(mDataPos + sizeof(T));
            if(err != NO_ERROR) {
                // Still increment the data position by the expected length
                mDataPos += sizeof(T);
                return err;
            }
        }

        const void* data = mData+mDataPos;
        mDataPos += sizeof(T);
        *pArg =  *reinterpret_cast<const T*>(data);
        return NO_ERROR;
    } else {
        return NOT_ENOUGH_DATA;
    }
}

template<class T>
T Parcel::readAligned() const {
    T result;
    if (readAligned(&result) != NO_ERROR) {
        result = 0;
    }

    return result;
}

template<class T>
status_t Parcel::writeAligned(T val) {
    static_assert(PAD_SIZE_UNSAFE(sizeof(T)) == sizeof(T));

    if ((mDataPos+sizeof(val)) <= mDataCapacity) {
restart_write:
        *reinterpret_cast<T*>(mData+mDataPos) = val;
        return finishWrite(sizeof(val));
    }

    status_t err = growData(sizeof(val));
    if (err == NO_ERROR) goto restart_write;
    return err;
}

status_t Parcel::readInt32(int32_t *pArg) const
{
    return readAligned(pArg);
}

int32_t Parcel::readInt32() const
{
    return readAligned<int32_t>();
}

status_t Parcel::readUint32(uint32_t *pArg) const
{
    return readAligned(pArg);
}

uint32_t Parcel::readUint32() const
{
    return readAligned<uint32_t>();
}

status_t Parcel::readInt64(int64_t *pArg) const
{
    return readAligned(pArg);
}


int64_t Parcel::readInt64() const
{
    return readAligned<int64_t>();
}

status_t Parcel::readUint64(uint64_t *pArg) const
{
    return readAligned(pArg);
}

uint64_t Parcel::readUint64() const
{
    return readAligned<uint64_t>();
}

status_t Parcel::readPointer(uintptr_t *pArg) const
{
    status_t ret;
    binder_uintptr_t ptr;
    ret = readAligned(&ptr);
    if (!ret)
        *pArg = ptr;
    return ret;
}

uintptr_t Parcel::readPointer() const
{
    return readAligned<binder_uintptr_t>();
}


status_t Parcel::readFloat(float *pArg) const
{
    return readAligned(pArg);
}


float Parcel::readFloat() const
{
    return readAligned<float>();
}

#if defined(__mips__) && defined(__mips_hard_float)

status_t Parcel::readDouble(double *pArg) const
{
    union {
      double d;
      unsigned long long ll;
    } u;
    u.d = 0;
    status_t status;
    status = readAligned(&u.ll);
    *pArg = u.d;
    return status;
}

double Parcel::readDouble() const
{
    union {
      double d;
      unsigned long long ll;
    } u;
    u.ll = readAligned<unsigned long long>();
    return u.d;
}

#else

status_t Parcel::readDouble(double *pArg) const
{
    return readAligned(pArg);
}

double Parcel::readDouble() const
{
    return readAligned<double>();
}

#endif

status_t Parcel::readBool(bool *pArg) const
{
    int32_t tmp = 0;
    status_t ret = readInt32(&tmp);
    *pArg = (tmp != 0);
    return ret;
}

bool Parcel::readBool() const
{
    return readInt32() != 0;
}

status_t Parcel::readChar(char16_t *pArg) const
{
    int32_t tmp = 0;
    status_t ret = readInt32(&tmp);
    *pArg = char16_t(tmp);
    return ret;
}

char16_t Parcel::readChar() const
{
    return char16_t(readInt32());
}

status_t Parcel::readByte(int8_t *pArg) const
{
    int32_t tmp = 0;
    status_t ret = readInt32(&tmp);
    *pArg = int8_t(tmp);
    return ret;
}

int8_t Parcel::readByte() const
{
    return int8_t(readInt32());
}

status_t Parcel::readUtf8FromUtf16(std::string* str) const {
    size_t utf16Size = 0;
    const char16_t* src = readString16Inplace(&utf16Size);
    if (!src) {
        return UNEXPECTED_NULL;
    }

    // Save ourselves the trouble, we're done.
    if (utf16Size == 0u) {
        str->clear();
       return NO_ERROR;
    }

    // Allow for closing '\0'
    ssize_t utf8Size = utf16_to_utf8_length(src, utf16Size) + 1;
    if (utf8Size < 1) {
        return BAD_VALUE;
    }
    // Note that while it is probably safe to assume string::resize keeps a
    // spare byte around for the trailing null, we still pass the size including the trailing null
    str->resize(utf8Size);
    utf16_to_utf8(src, utf16Size, &((*str)[0]), utf8Size);
    str->resize(utf8Size - 1);
    return NO_ERROR;
}

const char* Parcel::readCString() const
{
    if (mDataPos < mDataSize) {
        const size_t avail = mDataSize-mDataPos;
        const char* str = reinterpret_cast<const char*>(mData+mDataPos);
        // is the string's trailing NUL within the parcel's valid bounds?
        const char* eos = reinterpret_cast<const char*>(memchr(str, 0, avail));
        if (eos) {
            const size_t len = eos - str;
            mDataPos += pad_size(len+1);
            ALOGV("readCString Setting data pos of %p to %zu", this, mDataPos);
            return str;
        }
    }
    return nullptr;
}

String8 Parcel::readString8() const
{
    size_t len;
    const char* str = readString8Inplace(&len);
    if (str) return String8(str, len);
    ALOGE("Reading a NULL string not supported here.");
    return String8();
}

status_t Parcel::readString8(String8* pArg) const
{
    size_t len;
    const char* str = readString8Inplace(&len);
    if (str) {
        pArg->setTo(str, len);
        return 0;
    } else {
        *pArg = String8();
        return UNEXPECTED_NULL;
    }
}

const char* Parcel::readString8Inplace(size_t* outLen) const
{
    int32_t size = readInt32();
    // watch for potential int overflow from size+1
    if (size >= 0 && size < INT32_MAX) {
        *outLen = size;
        const char* str = (const char*)readInplace(size+1);
        if (str != nullptr) {
            if (str[size] == '\0') {
                return str;
            }
            android_errorWriteLog(0x534e4554, "172655291");
        }
    }
    *outLen = 0;
    return nullptr;
}

String16 Parcel::readString16() const
{
    size_t len;
    const char16_t* str = readString16Inplace(&len);
    if (str) return String16(str, len);
    ALOGE("Reading a NULL string not supported here.");
    return String16();
}


status_t Parcel::readString16(String16* pArg) const
{
    size_t len;
    const char16_t* str = readString16Inplace(&len);
    if (str) {
        pArg->setTo(str, len);
        return 0;
    } else {
        *pArg = String16();
        return UNEXPECTED_NULL;
    }
}

const char16_t* Parcel::readString16Inplace(size_t* outLen) const
{
    int32_t size = readInt32();
    // watch for potential int overflow from size+1
    if (size >= 0 && size < INT32_MAX) {
        *outLen = size;
        const char16_t* str = (const char16_t*)readInplace((size+1)*sizeof(char16_t));
        if (str != nullptr) {
            if (str[size] == u'\0') {
                return str;
            }
            android_errorWriteLog(0x534e4554, "172655291");
        }
    }
    *outLen = 0;
    return nullptr;
}

status_t Parcel::readStrongBinder(sp<IBinder>* val) const
{
    status_t status = readNullableStrongBinder(val);
    if (status == OK && !val->get()) {
        status = UNEXPECTED_NULL;
    }
    return status;
}

status_t Parcel::readNullableStrongBinder(sp<IBinder>* val) const
{
    return unflattenBinder(val);
}

sp<IBinder> Parcel::readStrongBinder() const
{
    sp<IBinder> val;
    // Note that a lot of code in Android reads binders by hand with this
    // method, and that code has historically been ok with getting nullptr
    // back (while ignoring error codes).
    readNullableStrongBinder(&val);
    return val;
}

int32_t Parcel::readExceptionCode() const
{
    binder::Status status;
    status.readFromParcel(*this);
    return status.exceptionCode();
}

native_handle* Parcel::readNativeHandle() const
{
    int numFds, numInts;
    status_t err;
    err = readInt32(&numFds);
    if (err != NO_ERROR) return nullptr;
    err = readInt32(&numInts);
    if (err != NO_ERROR) return nullptr;

    native_handle* h = native_handle_create(numFds, numInts);
    if (!h) {
        return nullptr;
    }

    for (int i=0 ; err==NO_ERROR && i<numFds ; i++) {
        h->data[i] = fcntl(readFileDescriptor(), F_DUPFD_CLOEXEC, 0);
        if (h->data[i] < 0) {
            for (int j = 0; j < i; j++) {
                close(h->data[j]);
            }
            native_handle_delete(h);
            return nullptr;
        }
    }
    err = read(h->data + numFds, sizeof(int)*numInts);
    if (err != NO_ERROR) {
        native_handle_close(h);
        native_handle_delete(h);
        h = nullptr;
    }
    return h;
}

int Parcel::readFileDescriptor() const
{
    const flat_binder_object* flat = readObject(true);

    if (flat && flat->hdr.type == BINDER_TYPE_FD) {
        return flat->handle;
    }

    return BAD_TYPE;
}

int Parcel::readParcelFileDescriptor() const
{
    int32_t hasComm = readInt32();
    int fd = readFileDescriptor();
    if (hasComm != 0) {
        // detach (owned by the binder driver)
        int comm = readFileDescriptor();

        // warning: this must be kept in sync with:
        // frameworks/base/core/java/android/os/ParcelFileDescriptor.java
        enum ParcelFileDescriptorStatus {
            DETACHED = 2,
        };

#if BYTE_ORDER == BIG_ENDIAN
        const int32_t message = ParcelFileDescriptorStatus::DETACHED;
#endif
#if BYTE_ORDER == LITTLE_ENDIAN
        const int32_t message = __builtin_bswap32(ParcelFileDescriptorStatus::DETACHED);
#endif

        ssize_t written = TEMP_FAILURE_RETRY(
            ::write(comm, &message, sizeof(message)));

        if (written != sizeof(message)) {
            ALOGW("Failed to detach ParcelFileDescriptor written: %zd err: %s",
                written, strerror(errno));
            return BAD_TYPE;
        }
    }
    return fd;
}

status_t Parcel::readUniqueFileDescriptor(base::unique_fd* val) const
{
    int got = readFileDescriptor();

    if (got == BAD_TYPE) {
        return BAD_TYPE;
    }

    val->reset(fcntl(got, F_DUPFD_CLOEXEC, 0));

    if (val->get() < 0) {
        return BAD_VALUE;
    }

    return OK;
}

status_t Parcel::readUniqueParcelFileDescriptor(base::unique_fd* val) const
{
    int got = readParcelFileDescriptor();

    if (got == BAD_TYPE) {
        return BAD_TYPE;
    }

    val->reset(fcntl(got, F_DUPFD_CLOEXEC, 0));

    if (val->get() < 0) {
        return BAD_VALUE;
    }

    return OK;
}

status_t Parcel::readBlob(size_t len, ReadableBlob* outBlob) const
{
    int32_t blobType;
    status_t status = readInt32(&blobType);
    if (status) return status;

    if (blobType == BLOB_INPLACE) {
        ALOGV("readBlob: read in place");
        const void* ptr = readInplace(len);
        if (!ptr) return BAD_VALUE;

        outBlob->init(-1, const_cast<void*>(ptr), len, false);
        return NO_ERROR;
    }

    ALOGV("readBlob: read from ashmem");
    bool isMutable = (blobType == BLOB_ASHMEM_MUTABLE);
    int fd = readFileDescriptor();
    if (fd == int(BAD_TYPE)) return BAD_VALUE;

    if (!ashmem_valid(fd)) {
        ALOGE("invalid fd");
        return BAD_VALUE;
    }
    int size = ashmem_get_size_region(fd);
    if (size < 0 || size_t(size) < len) {
        ALOGE("request size %zu does not match fd size %d", len, size);
        return BAD_VALUE;
    }
    void* ptr = ::mmap(nullptr, len, isMutable ? PROT_READ | PROT_WRITE : PROT_READ,
            MAP_SHARED, fd, 0);
    if (ptr == MAP_FAILED) return NO_MEMORY;

    outBlob->init(fd, ptr, len, isMutable);
    return NO_ERROR;
}

status_t Parcel::read(FlattenableHelperInterface& val) const
{
    // size
    const size_t len = this->readInt32();
    const size_t fd_count = this->readInt32();

    if ((len > INT32_MAX) || (fd_count >= gMaxFds)) {
        // don't accept size_t values which may have come from an
        // inadvertent conversion from a negative int.
        return BAD_VALUE;
    }

    // payload
    void const* const buf = this->readInplace(pad_size(len));
    if (buf == nullptr)
        return BAD_VALUE;

    int* fds = nullptr;
    if (fd_count) {
        fds = new (std::nothrow) int[fd_count];
        if (fds == nullptr) {
            ALOGE("read: failed to allocate requested %zu fds", fd_count);
            return BAD_VALUE;
        }
    }

    status_t err = NO_ERROR;
    for (size_t i=0 ; i<fd_count && err==NO_ERROR ; i++) {
        int fd = this->readFileDescriptor();
        if (fd < 0 || ((fds[i] = fcntl(fd, F_DUPFD_CLOEXEC, 0)) < 0)) {
            err = BAD_VALUE;
            ALOGE("fcntl(F_DUPFD_CLOEXEC) failed in Parcel::read, i is %zu, fds[i] is %d, fd_count is %zu, error: %s",
                  i, fds[i], fd_count, strerror(fd < 0 ? -fd : errno));
            // Close all the file descriptors that were dup-ed.
            for (size_t j=0; j<i ;j++) {
                close(fds[j]);
            }
        }
    }

    if (err == NO_ERROR) {
        err = val.unflatten(buf, len, fds, fd_count);
    }

    if (fd_count) {
        delete [] fds;
    }

    return err;
}
const flat_binder_object* Parcel::readObject(bool nullMetaData) const
{
    const size_t DPOS = mDataPos;
    if ((DPOS+sizeof(flat_binder_object)) <= mDataSize) {
        const flat_binder_object* obj
                = reinterpret_cast<const flat_binder_object*>(mData+DPOS);
        mDataPos = DPOS + sizeof(flat_binder_object);
        if (!nullMetaData && (obj->cookie == 0 && obj->binder == 0)) {
            // When transferring a NULL object, we don't write it into
            // the object list, so we don't want to check for it when
            // reading.
            ALOGV("readObject Setting data pos of %p to %zu", this, mDataPos);
            return obj;
        }

        // Ensure that this object is valid...
        binder_size_t* const OBJS = mObjects;
        const size_t N = mObjectsSize;
        size_t opos = mNextObjectHint;

        if (N > 0) {
            ALOGV("Parcel %p looking for obj at %zu, hint=%zu",
                 this, DPOS, opos);

            // Start at the current hint position, looking for an object at
            // the current data position.
            if (opos < N) {
                while (opos < (N-1) && OBJS[opos] < DPOS) {
                    opos++;
                }
            } else {
                opos = N-1;
            }
            if (OBJS[opos] == DPOS) {
                // Found it!
                ALOGV("Parcel %p found obj %zu at index %zu with forward search",
                     this, DPOS, opos);
                mNextObjectHint = opos+1;
                ALOGV("readObject Setting data pos of %p to %zu", this, mDataPos);
                return obj;
            }

            // Look backwards for it...
            while (opos > 0 && OBJS[opos] > DPOS) {
                opos--;
            }
            if (OBJS[opos] == DPOS) {
                // Found it!
                ALOGV("Parcel %p found obj %zu at index %zu with backward search",
                     this, DPOS, opos);
                mNextObjectHint = opos+1;
                ALOGV("readObject Setting data pos of %p to %zu", this, mDataPos);
                return obj;
            }
        }
        ALOGW("Attempt to read object from Parcel %p at offset %zu that is not in the object list",
             this, DPOS);
    }
    return nullptr;
}

void Parcel::closeFileDescriptors()
{
    size_t i = mObjectsSize;
    if (i > 0) {
        //ALOGI("Closing file descriptors for %zu objects...", i);
    }
    while (i > 0) {
        i--;
        const flat_binder_object* flat
            = reinterpret_cast<flat_binder_object*>(mData+mObjects[i]);
        if (flat->hdr.type == BINDER_TYPE_FD) {
            //ALOGI("Closing fd: %ld", flat->handle);
            close(flat->handle);
        }
    }
}

uintptr_t Parcel::ipcData() const
{
    return reinterpret_cast<uintptr_t>(mData);
}

size_t Parcel::ipcDataSize() const
{
    return (mDataSize > mDataPos ? mDataSize : mDataPos);
}

uintptr_t Parcel::ipcObjects() const
{
    return reinterpret_cast<uintptr_t>(mObjects);
}

size_t Parcel::ipcObjectsCount() const
{
    return mObjectsSize;
}

void Parcel::ipcSetDataReference(const uint8_t* data, size_t dataSize,
    const binder_size_t* objects, size_t objectsCount, release_func relFunc)
{
    // this code uses 'mOwner == nullptr' to understand whether it owns memory
    LOG_ALWAYS_FATAL_IF(relFunc == nullptr, "must provide cleanup function");

    freeData();

    mData = const_cast<uint8_t*>(data);
    mDataSize = mDataCapacity = dataSize;
    mObjects = const_cast<binder_size_t*>(objects);
    mObjectsSize = mObjectsCapacity = objectsCount;
    mOwner = relFunc;

    binder_size_t minOffset = 0;
    for (size_t i = 0; i < mObjectsSize; i++) {
        binder_size_t offset = mObjects[i];
        if (offset < minOffset) {
            ALOGE("%s: bad object offset %" PRIu64 " < %" PRIu64 "\n",
                  __func__, (uint64_t)offset, (uint64_t)minOffset);
            mObjectsSize = 0;
            break;
        }
        const flat_binder_object* flat
            = reinterpret_cast<const flat_binder_object*>(mData + offset);
        uint32_t type = flat->hdr.type;
        if (!(type == BINDER_TYPE_BINDER || type == BINDER_TYPE_HANDLE ||
              type == BINDER_TYPE_FD)) {
            // We should never receive other types (eg BINDER_TYPE_FDA) as long as we don't support
            // them in libbinder. If we do receive them, it probably means a kernel bug; try to
            // recover gracefully by clearing out the objects.
            android_errorWriteLog(0x534e4554, "135930648");
            android_errorWriteLog(0x534e4554, "203847542");
            ALOGE("%s: unsupported type object (%" PRIu32 ") at offset %" PRIu64 "\n",
                  __func__, type, (uint64_t)offset);

            // WARNING: callers of ipcSetDataReference need to make sure they
            // don't rely on mObjectsSize in their release_func.
            mObjectsSize = 0;
            break;
        }
        minOffset = offset + sizeof(flat_binder_object);
    }
    scanForFds();
}

void Parcel::print(TextOutput& to, uint32_t /*flags*/) const
{
    to << "Parcel(";

    if (errorCheck() != NO_ERROR) {
        const status_t err = errorCheck();
        to << "Error: " << (void*)(intptr_t)err << " \"" << strerror(-err) << "\"";
    } else if (dataSize() > 0) {
        const uint8_t* DATA = data();
        to << indent << HexDump(DATA, dataSize()) << dedent;
        const binder_size_t* OBJS = mObjects;
        const size_t N = objectsCount();
        for (size_t i=0; i<N; i++) {
            const flat_binder_object* flat
                = reinterpret_cast<const flat_binder_object*>(DATA+OBJS[i]);
            to << endl << "Object #" << i << " @ " << (void*)OBJS[i] << ": "
                << TypeCode(flat->hdr.type & 0x7f7f7f00)
                << " = " << flat->binder;
        }
    } else {
        to << "NULL";
    }

    to << ")";
}

void Parcel::releaseObjects()
{
    size_t i = mObjectsSize;
    if (i == 0) {
        return;
    }
    sp<ProcessState> proc(ProcessState::self());
    uint8_t* const data = mData;
    binder_size_t* const objects = mObjects;
    while (i > 0) {
        i--;
        const flat_binder_object* flat
            = reinterpret_cast<flat_binder_object*>(data+objects[i]);
        release_object(proc, *flat, this, &mOpenAshmemSize);
    }
}

void Parcel::acquireObjects()
{
    size_t i = mObjectsSize;
    if (i == 0) {
        return;
    }
    const sp<ProcessState> proc(ProcessState::self());
    uint8_t* const data = mData;
    binder_size_t* const objects = mObjects;
    while (i > 0) {
        i--;
        const flat_binder_object* flat
            = reinterpret_cast<flat_binder_object*>(data+objects[i]);
        acquire_object(proc, *flat, this, &mOpenAshmemSize);
    }
}

void Parcel::freeData()
{
    freeDataNoInit();
    initState();
}

void Parcel::freeDataNoInit()
{
    if (mOwner) {
        LOG_ALLOC("Parcel %p: freeing other owner data", this);
        //ALOGI("Freeing data ref of %p (pid=%d)", this, getpid());
        mOwner(this, mData, mDataSize, mObjects, mObjectsSize);
    } else {
        LOG_ALLOC("Parcel %p: freeing allocated data", this);
        releaseObjects();
        if (mData) {
            LOG_ALLOC("Parcel %p: freeing with %zu capacity", this, mDataCapacity);
            gParcelGlobalAllocSize -= mDataCapacity;
            gParcelGlobalAllocCount--;
            if (mDeallocZero) {
                zeroMemory(mData, mDataSize);
            }
            free(mData);
        }
        if (mObjects) free(mObjects);
    }
}

status_t Parcel::growData(size_t len)
{
    if (len > INT32_MAX) {
        // don't accept size_t values which may have come from an
        // inadvertent conversion from a negative int.
        return BAD_VALUE;
    }

    if (len > SIZE_MAX - mDataSize) return NO_MEMORY; // overflow
    if (mDataSize + len > SIZE_MAX / 3) return NO_MEMORY; // overflow
    size_t newSize = ((mDataSize+len)*3)/2;
    return (newSize <= mDataSize)
            ? (status_t) NO_MEMORY
            : continueWrite(std::max(newSize, (size_t) 128));
}

static uint8_t* reallocZeroFree(uint8_t* data, size_t oldCapacity, size_t newCapacity, bool zero) {
    if (!zero) {
        return (uint8_t*)realloc(data, newCapacity);
    }
    uint8_t* newData = (uint8_t*)malloc(newCapacity);
    if (!newData) {
        return nullptr;
    }

    memcpy(newData, data, std::min(oldCapacity, newCapacity));
    zeroMemory(data, oldCapacity);
    free(data);
    return newData;
}

status_t Parcel::restartWrite(size_t desired)
{
    if (desired > INT32_MAX) {
        // don't accept size_t values which may have come from an
        // inadvertent conversion from a negative int.
        return BAD_VALUE;
    }

    if (mOwner) {
        freeData();
        return continueWrite(desired);
    }

    uint8_t* data = reallocZeroFree(mData, mDataCapacity, desired, mDeallocZero);
    if (!data && desired > mDataCapacity) {
        mError = NO_MEMORY;
        return NO_MEMORY;
    }

    releaseObjects();

    if (data || desired == 0) {
        LOG_ALLOC("Parcel %p: restart from %zu to %zu capacity", this, mDataCapacity, desired);
        if (mDataCapacity > desired) {
            gParcelGlobalAllocSize -= (mDataCapacity - desired);
        } else {
            gParcelGlobalAllocSize += (desired - mDataCapacity);
        }

        if (!mData) {
            gParcelGlobalAllocCount++;
        }
        mData = data;
        mDataCapacity = desired;
    }

    mDataSize = mDataPos = 0;
    ALOGV("restartWrite Setting data size of %p to %zu", this, mDataSize);
    ALOGV("restartWrite Setting data pos of %p to %zu", this, mDataPos);

    free(mObjects);
    mObjects = nullptr;
    mObjectsSize = mObjectsCapacity = 0;
    mNextObjectHint = 0;
    mObjectsSorted = false;
    mHasFds = false;
    mFdsKnown = true;
    mAllowFds = true;

    return NO_ERROR;
}

status_t Parcel::continueWrite(size_t desired)
{
    if (desired > INT32_MAX) {
        // don't accept size_t values which may have come from an
        // inadvertent conversion from a negative int.
        return BAD_VALUE;
    }

    // If shrinking, first adjust for any objects that appear
    // after the new data size.
    size_t objectsSize = mObjectsSize;
    if (desired < mDataSize) {
        if (desired == 0) {
            objectsSize = 0;
        } else {
            while (objectsSize > 0) {
                if (mObjects[objectsSize-1] < desired)
                    break;
                objectsSize--;
            }
        }
    }

    if (mOwner) {
        // If the size is going to zero, just release the owner's data.
        if (desired == 0) {
            freeData();
            return NO_ERROR;
        }

        // If there is a different owner, we need to take
        // posession.
        uint8_t* data = (uint8_t*)malloc(desired);
        if (!data) {
            mError = NO_MEMORY;
            return NO_MEMORY;
        }
        binder_size_t* objects = nullptr;

        if (objectsSize) {
            objects = (binder_size_t*)calloc(objectsSize, sizeof(binder_size_t));
            if (!objects) {
                free(data);

                mError = NO_MEMORY;
                return NO_MEMORY;
            }

            // Little hack to only acquire references on objects
            // we will be keeping.
            size_t oldObjectsSize = mObjectsSize;
            mObjectsSize = objectsSize;
            acquireObjects();
            mObjectsSize = oldObjectsSize;
        }

        if (mData) {
            memcpy(data, mData, mDataSize < desired ? mDataSize : desired);
        }
        if (objects && mObjects) {
            memcpy(objects, mObjects, objectsSize*sizeof(binder_size_t));
        }
        //ALOGI("Freeing data ref of %p (pid=%d)", this, getpid());
        mOwner(this, mData, mDataSize, mObjects, mObjectsSize);
        mOwner = nullptr;

        LOG_ALLOC("Parcel %p: taking ownership of %zu capacity", this, desired);
        gParcelGlobalAllocSize += desired;
        gParcelGlobalAllocCount++;

        mData = data;
        mObjects = objects;
        mDataSize = (mDataSize < desired) ? mDataSize : desired;
        ALOGV("continueWrite Setting data size of %p to %zu", this, mDataSize);
        mDataCapacity = desired;
        mObjectsSize = mObjectsCapacity = objectsSize;
        mNextObjectHint = 0;
        mObjectsSorted = false;

    } else if (mData) {
        if (objectsSize < mObjectsSize) {
            // Need to release refs on any objects we are dropping.
            const sp<ProcessState> proc(ProcessState::self());
            for (size_t i=objectsSize; i<mObjectsSize; i++) {
                const flat_binder_object* flat
                    = reinterpret_cast<flat_binder_object*>(mData+mObjects[i]);
                if (flat->hdr.type == BINDER_TYPE_FD) {
                    // will need to rescan because we may have lopped off the only FDs
                    mFdsKnown = false;
                }
                release_object(proc, *flat, this, &mOpenAshmemSize);
            }

            if (objectsSize == 0) {
                free(mObjects);
                mObjects = nullptr;
                mObjectsCapacity = 0;
            } else {
                binder_size_t* objects =
                    (binder_size_t*)realloc(mObjects, objectsSize*sizeof(binder_size_t));
                if (objects) {
                    mObjects = objects;
                    mObjectsCapacity = objectsSize;
                }
            }
            mObjectsSize = objectsSize;
            mNextObjectHint = 0;
            mObjectsSorted = false;
        }

        // We own the data, so we can just do a realloc().
        if (desired > mDataCapacity) {
            uint8_t* data = reallocZeroFree(mData, mDataCapacity, desired, mDeallocZero);
            if (data) {
                LOG_ALLOC("Parcel %p: continue from %zu to %zu capacity", this, mDataCapacity,
                        desired);
                gParcelGlobalAllocSize += desired;
                gParcelGlobalAllocSize -= mDataCapacity;
                mData = data;
                mDataCapacity = desired;
            } else {
                mError = NO_MEMORY;
                return NO_MEMORY;
            }
        } else {
            if (mDataSize > desired) {
                mDataSize = desired;
                ALOGV("continueWrite Setting data size of %p to %zu", this, mDataSize);
            }
            if (mDataPos > desired) {
                mDataPos = desired;
                ALOGV("continueWrite Setting data pos of %p to %zu", this, mDataPos);
            }
        }

    } else {
        // This is the first data.  Easy!
        uint8_t* data = (uint8_t*)malloc(desired);
        if (!data) {
            mError = NO_MEMORY;
            return NO_MEMORY;
        }

        if(!(mDataCapacity == 0 && mObjects == nullptr
             && mObjectsCapacity == 0)) {
            ALOGE("continueWrite: %zu/%p/%zu/%zu", mDataCapacity, mObjects, mObjectsCapacity, desired);
        }

        LOG_ALLOC("Parcel %p: allocating with %zu capacity", this, desired);
        gParcelGlobalAllocSize += desired;
        gParcelGlobalAllocCount++;

        mData = data;
        mDataSize = mDataPos = 0;
        ALOGV("continueWrite Setting data size of %p to %zu", this, mDataSize);
        ALOGV("continueWrite Setting data pos of %p to %zu", this, mDataPos);
        mDataCapacity = desired;
    }

    return NO_ERROR;
}

void Parcel::initState()
{
    LOG_ALLOC("Parcel %p: initState", this);
    mError = NO_ERROR;
    mData = nullptr;
    mDataSize = 0;
    mDataCapacity = 0;
    mDataPos = 0;
    ALOGV("initState Setting data size of %p to %zu", this, mDataSize);
    ALOGV("initState Setting data pos of %p to %zu", this, mDataPos);
    mSession = nullptr;
    mObjects = nullptr;
    mObjectsSize = 0;
    mObjectsCapacity = 0;
    mNextObjectHint = 0;
    mObjectsSorted = false;
    mHasFds = false;
    mFdsKnown = true;
    mAllowFds = true;
    mDeallocZero = false;
    mOwner = nullptr;
    mOpenAshmemSize = 0;
    mWorkSourceRequestHeaderPosition = 0;
    mRequestHeaderPresent = false;

    // racing multiple init leads only to multiple identical write
    if (gMaxFds == 0) {
        struct rlimit result;
        if (!getrlimit(RLIMIT_NOFILE, &result)) {
            gMaxFds = (size_t)result.rlim_cur;
            //ALOGI("parcel fd limit set to %zu", gMaxFds);
        } else {
            ALOGW("Unable to getrlimit: %s", strerror(errno));
            gMaxFds = 1024;
        }
    }
}

void Parcel::scanForFds() const
{
    bool hasFds = false;
    for (size_t i=0; i<mObjectsSize; i++) {
        const flat_binder_object* flat
            = reinterpret_cast<const flat_binder_object*>(mData + mObjects[i]);
        if (flat->hdr.type == BINDER_TYPE_FD) {
            hasFds = true;
            break;
        }
    }
    mHasFds = hasFds;
    mFdsKnown = true;
}

size_t Parcel::getBlobAshmemSize() const
{
    // This used to return the size of all blobs that were written to ashmem, now we're returning
    // the ashmem currently referenced by this Parcel, which should be equivalent.
    // TODO: Remove method once ABI can be changed.
    return mOpenAshmemSize;
}

size_t Parcel::getOpenAshmemSize() const
{
    return mOpenAshmemSize;
}

// --- Parcel::Blob ---

Parcel::Blob::Blob() :
        mFd(-1), mData(nullptr), mSize(0), mMutable(false) {
}

Parcel::Blob::~Blob() {
    release();
}

void Parcel::Blob::release() {
    if (mFd != -1 && mData) {
        ::munmap(mData, mSize);
    }
    clear();
}

void Parcel::Blob::init(int fd, void* data, size_t size, bool isMutable) {
    mFd = fd;
    mData = data;
    mSize = size;
    mMutable = isMutable;
}

void Parcel::Blob::clear() {
    mFd = -1;
    mData = nullptr;
    mSize = 0;
    mMutable = false;
}

} // namespace android<|MERGE_RESOLUTION|>--- conflicted
+++ resolved
@@ -63,7 +63,7 @@
 // This macro should never be used at runtime, as a too large value
 // of s could cause an integer overflow. Instead, you should always
 // use the wrapper function pad_size()
-#define PAD_SIZE_UNSAFE(s) (((s)+3)&~3)
+#define PAD_SIZE_UNSAFE(s) (((s) + 3) & ~3UL)
 
 static size_t pad_size(size_t s) {
     if (s > (std::numeric_limits<size_t>::max() - 3)) {
@@ -98,13 +98,12 @@
     BLOB_ASHMEM_MUTABLE = 2,
 };
 
-static void acquire_object(const sp<ProcessState>& proc,
-    const flat_binder_object& obj, const void* who, size_t* outAshmemSize)
-{
+static void acquire_object(const sp<ProcessState>& proc, const flat_binder_object& obj,
+                           const void* who) {
     switch (obj.hdr.type) {
         case BINDER_TYPE_BINDER:
             if (obj.binder) {
-                LOG_REFS("Parcel %p acquiring reference on local %p", who, obj.cookie);
+                LOG_REFS("Parcel %p acquiring reference on local %llu", who, obj.cookie);
                 reinterpret_cast<IBinder*>(obj.cookie)->incStrong(who);
             }
             return;
@@ -117,13 +116,6 @@
             return;
         }
         case BINDER_TYPE_FD: {
-            if ((obj.cookie != 0) && (outAshmemSize != nullptr) && ashmem_valid(obj.handle)) {
-                // If we own an ashmem fd, keep track of how much memory it refers to.
-                int size = ashmem_get_size_region(obj.handle);
-                if (size > 0) {
-                    *outAshmemSize += size;
-                }
-            }
             return;
         }
     }
@@ -131,13 +123,12 @@
     ALOGD("Invalid object type 0x%08x", obj.hdr.type);
 }
 
-static void release_object(const sp<ProcessState>& proc,
-    const flat_binder_object& obj, const void* who, size_t* outAshmemSize)
-{
+static void release_object(const sp<ProcessState>& proc, const flat_binder_object& obj,
+                           const void* who) {
     switch (obj.hdr.type) {
         case BINDER_TYPE_BINDER:
             if (obj.binder) {
-                LOG_REFS("Parcel %p releasing reference on local %p", who, obj.cookie);
+                LOG_REFS("Parcel %p releasing reference on local %llu", who, obj.cookie);
                 reinterpret_cast<IBinder*>(obj.cookie)->decStrong(who);
             }
             return;
@@ -151,16 +142,6 @@
         }
         case BINDER_TYPE_FD: {
             if (obj.cookie != 0) { // owned
-                if ((outAshmemSize != nullptr) && ashmem_valid(obj.handle)) {
-                    int size = ashmem_get_size_region(obj.handle);
-                    if (size > 0) {
-                        // ashmem size might have changed since last time it was accounted for, e.g.
-                        // in acquire_object(). Value of *outAshmemSize is not critical since we are
-                        // releasing the object anyway. Check for integer overflow condition.
-                        *outAshmemSize -= std::min(*outAshmemSize, static_cast<size_t>(size));
-                    }
-                }
-
                 close(obj.handle);
             }
             return;
@@ -173,8 +154,8 @@
 status_t Parcel::finishFlattenBinder(const sp<IBinder>& binder)
 {
     internal::Stability::tryMarkCompilationUnit(binder.get());
-    auto category = internal::Stability::getCategory(binder.get());
-    return writeInt32(category.repr());
+    int16_t rep = internal::Stability::getRepr(binder.get());
+    return writeInt32(rep);
 }
 
 status_t Parcel::finishUnflattenBinder(
@@ -184,7 +165,8 @@
     status_t status = readInt32(&stability);
     if (status != OK) return status;
 
-    status = internal::Stability::setRepr(binder.get(), stability, true /*log*/);
+    status = internal::Stability::setRepr(binder.get(), static_cast<int16_t>(stability),
+                                          true /*log*/);
     if (status != OK) return status;
 
     *out = binder;
@@ -195,16 +177,20 @@
     return (priority & FLAT_BINDER_FLAG_PRIORITY_MASK) | ((policy & 3) << FLAT_BINDER_FLAG_SCHED_POLICY_SHIFT);
 }
 
-status_t Parcel::flattenBinder(const sp<IBinder>& binder)
-{
+status_t Parcel::flattenBinder(const sp<IBinder>& binder) {
+    BBinder* local = nullptr;
+    if (binder) local = binder->localBinder();
+    if (local) local->setParceled();
+
     if (isForRpc()) {
         if (binder) {
             status_t status = writeInt32(1); // non-null
             if (status != OK) return status;
-            RpcAddress address = RpcAddress::zero();
+            uint64_t address;
+            // TODO(b/167966510): need to undo this if the Parcel is not sent
             status = mSession->state()->onBinderLeaving(mSession, binder, &address);
             if (status != OK) return status;
-            status = address.writeToParcel(this);
+            status = writeUint64(address);
             if (status != OK) return status;
         } else {
             status_t status = writeInt32(0); // null
@@ -214,7 +200,6 @@
     }
 
     flat_binder_object obj;
-    obj.flags = FLAT_BINDER_FLAG_ACCEPTS_FDS;
 
     int schedBits = 0;
     if (!IPCThreadState::self()->backgroundSchedulingDisabled()) {
@@ -222,20 +207,20 @@
     }
 
     if (binder != nullptr) {
-        BBinder *local = binder->localBinder();
         if (!local) {
             BpBinder *proxy = binder->remoteBinder();
             if (proxy == nullptr) {
                 ALOGE("null proxy");
             } else {
                 if (proxy->isRpcBinder()) {
-                    ALOGE("Sending a socket binder over RPC is prohibited");
+                    ALOGE("Sending a socket binder over kernel binder is prohibited");
                     return INVALID_OPERATION;
                 }
             }
-            const int32_t handle = proxy ? proxy->getPrivateAccessorForId().binderHandle() : 0;
+            const int32_t handle = proxy ? proxy->getPrivateAccessor().binderHandle() : 0;
             obj.hdr.type = BINDER_TYPE_HANDLE;
             obj.binder = 0; /* Don't pass uninitialized stack data to a remote process */
+            obj.flags = 0;
             obj.handle = handle;
             obj.cookie = 0;
         } else {
@@ -246,6 +231,7 @@
                 // override value, since it is set explicitly
                 schedBits = schedPolicyMask(policy, priority);
             }
+            obj.flags = FLAT_BINDER_FLAG_ACCEPTS_FDS;
             if (local->isRequestingSid()) {
                 obj.flags |= FLAT_BINDER_FLAG_TXN_SECURITY_CTX;
             }
@@ -258,6 +244,7 @@
         }
     } else {
         obj.hdr.type = BINDER_TYPE_BINDER;
+        obj.flags = 0;
         obj.binder = 0;
         obj.cookie = 0;
     }
@@ -275,17 +262,21 @@
     if (isForRpc()) {
         LOG_ALWAYS_FATAL_IF(mSession == nullptr, "RpcSession required to read from remote parcel");
 
-        int32_t isNull;
-        status_t status = readInt32(&isNull);
+        int32_t isPresent;
+        status_t status = readInt32(&isPresent);
         if (status != OK) return status;
 
         sp<IBinder> binder;
 
-        if (isNull & 1) {
-            auto addr = RpcAddress::zero();
-            status_t status = addr.readFromParcel(*this);
-            if (status != OK) return status;
-            binder = mSession->state()->onBinderEntering(mSession, addr);
+        if (isPresent & 1) {
+            uint64_t addr;
+            if (status_t status = readUint64(&addr); status != OK) return status;
+            if (status_t status = mSession->state()->onBinderEntering(mSession, addr, &binder);
+                status != OK)
+                return status;
+            if (status_t status = mSession->state()->flushExcessBinderRefs(mSession, addr, binder);
+                status != OK)
+                return status;
         }
 
         return finishUnflattenBinder(binder, out);
@@ -422,8 +413,9 @@
 
 status_t Parcel::appendFrom(const Parcel *parcel, size_t offset, size_t len)
 {
-    if (parcel->isForRpc() != isForRpc()) {
-        ALOGE("Cannot append Parcel of one format to another.");
+    if (mSession != parcel->mSession) {
+        ALOGE("Cannot append Parcel from one context to another. They may be different formats, "
+              "and objects are specific to a context.");
         return BAD_TYPE;
     }
 
@@ -504,7 +496,7 @@
 
             flat_binder_object* flat
                 = reinterpret_cast<flat_binder_object*>(mData + off);
-            acquire_object(proc, *flat, this, &mOpenAshmemSize);
+            acquire_object(proc, *flat, this);
 
             if (flat->hdr.type == BINDER_TYPE_FD) {
                 // If this is a file descriptor, we need to dup it so the
@@ -531,6 +523,25 @@
     return memcmp(data(), other.data(), size);
 }
 
+status_t Parcel::compareDataInRange(size_t thisOffset, const Parcel& other, size_t otherOffset,
+                                    size_t len, int* result) const {
+    if (len > INT32_MAX || thisOffset > INT32_MAX || otherOffset > INT32_MAX) {
+        // Don't accept size_t values which may have come from an inadvertent conversion from a
+        // negative int.
+        return BAD_VALUE;
+    }
+    size_t thisLimit;
+    if (__builtin_add_overflow(thisOffset, len, &thisLimit) || thisLimit > mDataSize) {
+        return BAD_VALUE;
+    }
+    size_t otherLimit;
+    if (__builtin_add_overflow(otherOffset, len, &otherLimit) || otherLimit > other.mDataSize) {
+        return BAD_VALUE;
+    }
+    *result = memcmp(data() + thisOffset, other.data() + otherOffset, len);
+    return NO_ERROR;
+}
+
 bool Parcel::allowFds() const
 {
     return mAllowFds;
@@ -558,8 +569,6 @@
     return mHasFds;
 }
 
-<<<<<<< HEAD
-=======
 std::vector<sp<IBinder>> Parcel::debugReadAllStrongBinders() const {
     std::vector<sp<IBinder>> ret;
 
@@ -628,7 +637,6 @@
     return NO_ERROR;
 }
 
->>>>>>> cdc0b0af
 void Parcel::markSensitive() const
 {
     mDeallocZero = true;
@@ -638,7 +646,7 @@
     LOG_ALWAYS_FATAL_IF(mData != nullptr, "format must be set before data is written");
 
     if (binder && binder->remoteBinder() && binder->remoteBinder()->isRpcBinder()) {
-        markForRpc(binder->remoteBinder()->getPrivateAccessorForId().rpcSession());
+        markForRpc(binder->remoteBinder()->getPrivateAccessor().rpcSession());
     }
 }
 
@@ -665,6 +673,8 @@
 
 #if defined(__ANDROID_VNDK__)
 constexpr int32_t kHeader = B_PACK_CHARS('V', 'N', 'D', 'R');
+#elif defined(__ANDROID_RECOVERY__)
+constexpr int32_t kHeader = B_PACK_CHARS('R', 'E', 'C', 'O');
 #else
 constexpr int32_t kHeader = B_PACK_CHARS('S', 'Y', 'S', 'T');
 #endif
@@ -772,6 +782,17 @@
     }
 }
 
+binder::Status Parcel::enforceNoDataAvail() const {
+    const auto n = dataAvail();
+    if (n == 0) {
+        return binder::Status::ok();
+    }
+    return binder::Status::
+            fromExceptionCode(binder::Status::Exception::EX_BAD_PARCELABLE,
+                              String8::format("Parcel data not fully consumed, unread size: %zu",
+                                              n));
+}
+
 size_t Parcel::objectsCount() const
 {
     return mObjectsSize;
@@ -857,7 +878,7 @@
 
     const size_t padded = pad_size(len);
 
-    // sanity check for integer overflow
+    // check for integer overflow
     if (mDataPos+padded < mDataPos) {
         return nullptr;
     }
@@ -1398,7 +1419,7 @@
         // Need to write meta-data?
         if (nullMetaData || val.binder != 0) {
             mObjects[mObjectsSize] = mDataPos;
-            acquire_object(ProcessState::self(), val, this, &mOpenAshmemSize);
+            acquire_object(ProcessState::self(), val, this);
             mObjectsSize++;
         }
 
@@ -1537,6 +1558,29 @@
     return nullptr;
 }
 
+status_t Parcel::readOutVectorSizeWithCheck(size_t elmSize, int32_t* size) const {
+    if (status_t status = readInt32(size); status != OK) return status;
+    if (*size < 0) return OK; // may be null, client to handle
+
+    LOG_ALWAYS_FATAL_IF(elmSize > INT32_MAX, "Cannot have element as big as %zu", elmSize);
+
+    // approximation, can't know max element size (e.g. if it makes heap
+    // allocations)
+    static_assert(sizeof(int) == sizeof(int32_t), "Android is LP64");
+    int32_t allocationSize;
+    if (__builtin_smul_overflow(elmSize, *size, &allocationSize)) return NO_MEMORY;
+
+    // High limit of 1MB since something this big could never be returned. Could
+    // probably scope this down, but might impact very specific usecases.
+    constexpr int32_t kMaxAllocationSize = 1 * 1000 * 1000;
+
+    if (allocationSize >= kMaxAllocationSize) {
+        return NO_MEMORY;
+    }
+
+    return OK;
+}
+
 template<class T>
 status_t Parcel::readAligned(T *pArg) const {
     static_assert(PAD_SIZE_UNSAFE(sizeof(T)) == sizeof(T));
@@ -1859,6 +1903,7 @@
 {
     status_t status = readNullableStrongBinder(val);
     if (status == OK && !val->get()) {
+        ALOGW("Expecting binder but got null!");
         status = UNEXPECTED_NULL;
     }
     return status;
@@ -2267,7 +2312,7 @@
         i--;
         const flat_binder_object* flat
             = reinterpret_cast<flat_binder_object*>(data+objects[i]);
-        release_object(proc, *flat, this, &mOpenAshmemSize);
+        release_object(proc, *flat, this);
     }
 }
 
@@ -2284,7 +2329,7 @@
         i--;
         const flat_binder_object* flat
             = reinterpret_cast<flat_binder_object*>(data+objects[i]);
-        acquire_object(proc, *flat, this, &mOpenAshmemSize);
+        acquire_object(proc, *flat, this);
     }
 }
 
@@ -2489,7 +2534,7 @@
                     // will need to rescan because we may have lopped off the only FDs
                     mFdsKnown = false;
                 }
-                release_object(proc, *flat, this, &mOpenAshmemSize);
+                release_object(proc, *flat, this);
             }
 
             if (objectsSize == 0) {
@@ -2582,7 +2627,6 @@
     mAllowFds = true;
     mDeallocZero = false;
     mOwner = nullptr;
-    mOpenAshmemSize = 0;
     mWorkSourceRequestHeaderPosition = 0;
     mRequestHeaderPresent = false;
 
@@ -2599,18 +2643,9 @@
     }
 }
 
-void Parcel::scanForFds() const
-{
-    bool hasFds = false;
-    for (size_t i=0; i<mObjectsSize; i++) {
-        const flat_binder_object* flat
-            = reinterpret_cast<const flat_binder_object*>(mData + mObjects[i]);
-        if (flat->hdr.type == BINDER_TYPE_FD) {
-            hasFds = true;
-            break;
-        }
-    }
-    mHasFds = hasFds;
+void Parcel::scanForFds() const {
+    status_t status = hasFileDescriptorsInRange(0, dataSize(), &mHasFds);
+    ALOGE_IF(status != NO_ERROR, "Error %d calling hasFileDescriptorsInRange()", status);
     mFdsKnown = true;
 }
 
@@ -2618,13 +2653,28 @@
 {
     // This used to return the size of all blobs that were written to ashmem, now we're returning
     // the ashmem currently referenced by this Parcel, which should be equivalent.
-    // TODO: Remove method once ABI can be changed.
-    return mOpenAshmemSize;
+    // TODO(b/202029388): Remove method once ABI can be changed.
+    return getOpenAshmemSize();
 }
 
 size_t Parcel::getOpenAshmemSize() const
 {
-    return mOpenAshmemSize;
+    size_t openAshmemSize = 0;
+    for (size_t i = 0; i < mObjectsSize; i++) {
+        const flat_binder_object* flat =
+                reinterpret_cast<const flat_binder_object*>(mData + mObjects[i]);
+
+        // cookie is compared against zero for historical reasons
+        // > obj.cookie = takeOwnership ? 1 : 0;
+        if (flat->hdr.type == BINDER_TYPE_FD && flat->cookie != 0 && ashmem_valid(flat->handle)) {
+            int size = ashmem_get_size_region(flat->handle);
+            if (__builtin_add_overflow(openAshmemSize, size, &openAshmemSize)) {
+                ALOGE("Overflow when computing ashmem size.");
+                return SIZE_MAX;
+            }
+        }
+    }
+    return openAshmemSize;
 }
 
 // --- Parcel::Blob ---
