--- conflicted
+++ resolved
@@ -24,12 +24,16 @@
 
 namespace android {
 
+#ifdef LIBBINDER_CLIENT_CACHE
+constexpr bool kUseCache = true;
+#else
+constexpr bool kUseCache = false;
+#endif
+
 using AidlServiceManager = android::os::IServiceManager;
 using android::os::IAccessor;
 using binder::Status;
 
-<<<<<<< HEAD
-=======
 static const char* kStaticCachableList[] = {
         // go/keep-sorted start
         "accessibility",
@@ -163,9 +167,10 @@
     return false;
 }
 
->>>>>>> 3013feb2
 BackendUnifiedServiceManager::BackendUnifiedServiceManager(const sp<AidlServiceManager>& impl)
-      : mTheRealServiceManager(impl) {}
+      : mTheRealServiceManager(impl) {
+    mCacheForGetService = std::make_shared<BinderCacheWithInvalidation>();
+}
 
 sp<AidlServiceManager> BackendUnifiedServiceManager::getImpl() {
     return mTheRealServiceManager;
@@ -179,13 +184,6 @@
     return status;
 }
 
-<<<<<<< HEAD
-binder::Status BackendUnifiedServiceManager::getService2(const ::std::string& name,
-                                                         os::Service* _out) {
-    os::Service service;
-    binder::Status status = mTheRealServiceManager->getService2(name, &service);
-    toBinderService(service, _out);
-=======
 Status BackendUnifiedServiceManager::getService2(const ::std::string& name, os::Service* _out) {
     if (returnIfCached(name, _out)) {
         return Status::ok();
@@ -199,24 +197,11 @@
             return updateCache(name, service);
         }
     }
->>>>>>> 3013feb2
     return status;
 }
 
 Status BackendUnifiedServiceManager::checkService(const ::std::string& name, os::Service* _out) {
     os::Service service;
-<<<<<<< HEAD
-    binder::Status status = mTheRealServiceManager->checkService(name, &service);
-    toBinderService(service, _out);
-    return status;
-}
-
-void BackendUnifiedServiceManager::toBinderService(const os::Service& in, os::Service* _out) {
-    switch (in.getTag()) {
-        case os::Service::Tag::binder: {
-            *_out = in;
-            break;
-=======
     if (returnIfCached(name, _out)) {
         return Status::ok();
     }
@@ -256,7 +241,6 @@
 
             *_out = in;
             return Status::ok();
->>>>>>> 3013feb2
         }
         case os::Service::Tag::accessor: {
             sp<IBinder> accessorBinder = in.get<os::Service::Tag::accessor>();
@@ -264,11 +248,7 @@
             if (accessor == nullptr) {
                 ALOGE("Service#accessor doesn't have accessor. VM is maybe starting...");
                 *_out = os::Service::make<os::Service::Tag::binder>(nullptr);
-<<<<<<< HEAD
-                break;
-=======
                 return Status::ok();
->>>>>>> 3013feb2
             }
             auto request = [=] {
                 os::ParcelFileDescriptor fd;
@@ -281,12 +261,6 @@
                 }
             };
             auto session = RpcSession::make();
-<<<<<<< HEAD
-            session->setupPreconnectedClient(base::unique_fd{}, request);
-            session->setSessionSpecificRoot(accessorBinder);
-            *_out = os::Service::make<os::Service::Tag::binder>(session->getRootObject());
-            break;
-=======
             status_t status = session->setupPreconnectedClient(base::unique_fd{}, request);
             if (status != OK) {
                 ALOGE("Failed to set up preconnected binder RPC client: %s",
@@ -296,7 +270,6 @@
             session->setSessionSpecificRoot(accessorBinder);
             *_out = os::Service::make<os::Service::Tag::binder>(session->getRootObject());
             return Status::ok();
->>>>>>> 3013feb2
         }
         default: {
             LOG_ALWAYS_FATAL("Unknown service type: %d", in.getTag());
