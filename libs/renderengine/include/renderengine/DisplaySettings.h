--- conflicted
+++ resolved
@@ -43,6 +43,9 @@
     // Maximum luminance pulled from the display's HDR capabilities.
     float maxLuminance = 1.0f;
 
+    // Current luminance of the display
+    float currentLuminanceNits = -1.f;
+
     // Output dataspace that will be populated if wide color gamut is used, or
     // DataSpace::UNKNOWN otherwise.
     ui::Dataspace outputDataspace = ui::Dataspace::UNKNOWN;
@@ -51,15 +54,9 @@
     // dataspace, in non-linear space.
     mat4 colorTransform = mat4();
 
-<<<<<<< HEAD
-    // Region that will be cleared to (0, 0, 0, 1) prior to rendering.
-    // This is specified in layer-stack space.
-    Region clearRegion = Region::INVALID_REGION;
-=======
     // If true, and colorTransform is non-identity, most client draw calls can
     // ignore it. Some draws (e.g. screen decorations) may need it, though.
     bool deviceHandlesColorTransform = false;
->>>>>>> e90a2051
 
     // An additional orientation flag to be applied after clipping the output.
     // By way of example, this may be used for supporting fullscreen screenshot
@@ -67,15 +64,16 @@
     // orientation.
     uint32_t orientation = ui::Transform::ROT_0;
 
-    // SDR white point, -1f if unknown
-    float sdrWhitePointNits = -1.f;
+    // Target luminance of the display. -1f if unknown.
+    // All layers will be dimmed by (max(layer white points) / targetLuminanceNits).
+    // If the target luminance is unknown, then no display-level dimming occurs.
+    float targetLuminanceNits = -1.f;
 };
 
 static inline bool operator==(const DisplaySettings& lhs, const DisplaySettings& rhs) {
     return lhs.physicalDisplay == rhs.physicalDisplay && lhs.clip == rhs.clip &&
             lhs.maxLuminance == rhs.maxLuminance && lhs.outputDataspace == rhs.outputDataspace &&
-            lhs.colorTransform == rhs.colorTransform &&
-            lhs.clearRegion.hasSameRects(rhs.clearRegion) && lhs.orientation == rhs.orientation;
+            lhs.colorTransform == rhs.colorTransform && lhs.orientation == rhs.orientation;
 }
 
 // Defining PrintTo helps with Google Tests.
@@ -90,9 +88,6 @@
     PrintTo(settings.outputDataspace, os);
     *os << "\n    .colorTransform = " << settings.colorTransform;
     *os << "\n    .clearRegion = ";
-    PrintTo(settings.clearRegion, os);
-    *os << "\n    .orientation = " << settings.orientation;
-    *os << "\n}";
 }
 
 } // namespace renderengine
