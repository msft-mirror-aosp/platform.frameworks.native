--- conflicted
+++ resolved
@@ -17,7 +17,6 @@
 #ifndef ANDROID_SF_LAYER_STATE_H
 #define ANDROID_SF_LAYER_STATE_H
 
-
 #include <stdint.h>
 #include <sys/types.h>
 
@@ -27,20 +26,15 @@
 #include <math/mat4.h>
 
 #ifndef NO_INPUT
-#include <android/FocusRequest.h>
 #include <input/InputWindow.h>
 #endif
 
-#include <gui/ISurfaceComposer.h>
 #include <gui/LayerMetadata.h>
-#include <gui/SurfaceControl.h>
 #include <math/vec3.h>
-#include <ui/BlurRegion.h>
 #include <ui/GraphicTypes.h>
 #include <ui/Rect.h>
 #include <ui/Region.h>
 #include <ui/Rotation.h>
-#include <ui/StretchEffect.h>
 #include <ui/Transform.h>
 #include <utils/Errors.h>
 
@@ -63,14 +57,9 @@
  */
 struct layer_state_t {
     enum {
-        eLayerHidden = 0x01,         // SURFACE_HIDDEN in SurfaceControl.java
-        eLayerOpaque = 0x02,         // SURFACE_OPAQUE
-        eLayerSkipScreenshot = 0x40, // SKIP_SCREENSHOT
-        eLayerSecure = 0x80,         // SECURE
-        // Queue up BufferStateLayer buffers instead of dropping the oldest buffer when this flag is
-        // set. This blocks the client until all the buffers have been presented. If the buffers
-        // have presentation timestamps, then we may drop buffers.
-        eEnableBackpressure = 0x100, // ENABLE_BACKPRESSURE
+        eLayerHidden = 0x01, // SURFACE_HIDDEN in SurfaceControl.java
+        eLayerOpaque = 0x02, // SURFACE_OPAQUE
+        eLayerSecure = 0x80, // SECURE
     };
 
     enum {
@@ -82,10 +71,12 @@
         eTransparentRegionChanged = 0x00000020,
         eFlagsChanged = 0x00000040,
         eLayerStackChanged = 0x00000080,
-        eReleaseBufferListenerChanged = 0x00000400,
+        eCropChanged_legacy = 0x00000100,
+        eDeferTransaction_legacy = 0x00000200,
+        eOverrideScalingModeChanged = 0x00000400,
         eShadowRadiusChanged = 0x00000800,
-        eLayerCreated = 0x00001000,
-        eBufferCropChanged = 0x00002000,
+        eReparentChildren = 0x00001000,
+        eDetachChildren = 0x00002000,
         eRelativeLayerChanged = 0x00004000,
         eReparent = 0x00008000,
         eColorChanged = 0x00010000,
@@ -104,7 +95,7 @@
         eHasListenerCallbacksChanged = 0x20000000,
         eInputInfoChanged = 0x40000000,
         eCornerRadiusChanged = 0x80000000,
-        eDestinationFrameChanged = 0x1'00000000,
+        eFrameChanged = 0x1'00000000,
         eCachedBufferChanged = 0x2'00000000,
         eBackgroundColorChanged = 0x4'00000000,
         eMetadataChanged = 0x8'00000000,
@@ -114,16 +105,6 @@
         eBackgroundBlurRadiusChanged = 0x80'00000000,
         eProducerDisconnect = 0x100'00000000,
         eFixedTransformHintChanged = 0x200'00000000,
-<<<<<<< HEAD
-        eFrameNumberChanged = 0x400'00000000,
-        eBlurRegionsChanged = 0x800'00000000,
-        eAutoRefreshChanged = 0x1000'00000000,
-        eStretchChanged = 0x2000'00000000,
-        eTrustedOverlayChanged = 0x4000'00000000,
-    };
-
-    layer_state_t();
-=======
         eTrustedOverlayChanged = 0x400'00000000,
     };
 
@@ -165,24 +146,18 @@
         matrix.dsdy = matrix.dtdx = 0.0f;
         hdrMetadata.validTypes = 0;
     }
->>>>>>> 8c838655
 
     void merge(const layer_state_t& other);
     status_t write(Parcel& output) const;
     status_t read(const Parcel& input);
-    bool hasBufferChanges() const;
-    bool hasValidBuffer() const;
 
     struct matrix22_t {
         float dsdx{0};
         float dtdx{0};
         float dtdy{0};
         float dsdy{0};
-        status_t write(Parcel& output) const;
-        status_t read(const Parcel& input);
     };
     sp<IBinder> surface;
-    int32_t layerId;
     uint64_t what;
     float x;
     float y;
@@ -191,17 +166,23 @@
     uint32_t h;
     uint32_t layerStack;
     float alpha;
-    uint32_t flags;
-    uint32_t mask;
+    uint8_t flags;
+    uint8_t mask;
     uint8_t reserved;
     matrix22_t matrix;
+    Rect crop_legacy;
     float cornerRadius;
     uint32_t backgroundBlurRadius;
-    sp<SurfaceControl> reparentSurfaceControl;
-
-    sp<SurfaceControl> relativeLayerSurfaceControl;
-
-    sp<SurfaceControl> parentSurfaceControlForChild;
+    sp<IBinder> barrierHandle_legacy;
+    sp<IBinder> reparentHandle;
+    uint64_t frameNumber_legacy;
+    int32_t overrideScalingMode;
+
+    sp<IGraphicBufferProducer> barrierGbp_legacy;
+
+    sp<IBinder> relativeLayerHandle;
+
+    sp<IBinder> parentHandleForChild;
 
     half3 color;
 
@@ -211,7 +192,7 @@
     uint32_t transform;
     bool transformToDisplayInverse;
     Rect crop;
-    Rect orientedDisplaySpaceRect;
+    Rect frame;
     sp<GraphicBuffer> buffer;
     sp<Fence> acquireFence;
     ui::Dataspace dataspace;
@@ -220,10 +201,9 @@
     int32_t api;
     sp<NativeHandle> sidebandStream;
     mat4 colorTransform;
-    std::vector<BlurRegion> blurRegions;
 
 #ifndef NO_INPUT
-    sp<InputWindowHandle> inputHandle = new InputWindowHandle();
+    InputWindowInfo inputInfo;
 #endif
 
     client_cache_t cachedBuffer;
@@ -250,7 +230,6 @@
     // Layer frame rate and compatibility. See ANativeWindow_setFrameRate().
     float frameRate;
     int8_t frameRateCompatibility;
-    int8_t changeFrameRateStrategy;
 
     // Set by window manager indicating the layer and all its children are
     // in a different orientation than the display. The hint suggests that
@@ -261,41 +240,9 @@
     // otherwise the value will be a valid ui::Rotation.
     ui::Transform::RotationFlags fixedTransformHint;
 
-<<<<<<< HEAD
-    // Used by BlastBufferQueue to forward the framenumber generated by the
-    // graphics producer.
-    uint64_t frameNumber;
-
-    // Indicates that the consumer should acquire the next frame as soon as it
-    // can and not wait for a frame to become available. This is only relevant
-    // in shared buffer mode.
-    bool autoRefresh;
-
     // An inherited state that indicates that this surface control and its children
     // should be trusted for input occlusion detection purposes
     bool isTrustedOverlay;
-
-    // Stretch effect to be applied to this layer
-    StretchEffect stretchEffect;
-
-    Rect bufferCrop;
-    Rect destinationFrame;
-
-    // Listens to when the buffer is safe to be released. This is used for blast
-    // layers only. The callback includes a release fence as well as the graphic
-    // buffer id to identify the buffer.
-    sp<ITransactionCompletedListener> releaseBufferListener;
-
-    // Keeps track of the release callback id associated with the listener. This
-    // is not sent to the server since the id can be reconstructed there. This
-    // is used to remove the old callback from the client process map if it is
-    // overwritten by another setBuffer call.
-    ReleaseCallbackId releaseCallbackId;
-=======
-    // An inherited state that indicates that this surface control and its children
-    // should be trusted for input occlusion detection purposes
-    bool isTrustedOverlay;
->>>>>>> 8c838655
 };
 
 struct ComposerState {
@@ -322,18 +269,18 @@
 
     // These states define how layers are projected onto the physical display.
     //
-    // Layers are first clipped to `layerStackSpaceRect'.  They are then translated and
-    // scaled from `layerStackSpaceRect' to `orientedDisplaySpaceRect'.  Finally, they are rotated
-    // according to `orientation', `width', and `height'.
+    // Layers are first clipped to `viewport'.  They are then translated and
+    // scaled from `viewport' to `frame'.  Finally, they are rotated according
+    // to `orientation', `width', and `height'.
     //
-    // For example, assume layerStackSpaceRect is Rect(0, 0, 200, 100), orientedDisplaySpaceRect is
-    // Rect(20, 10, 420, 210), and the size of the display is WxH.  When orientation is 0, layers
-    // will be scaled by a factor of 2 and translated by (20, 10). When orientation is 1, layers
-    // will be additionally rotated by 90 degrees around the origin clockwise and translated by (W,
-    // 0).
+    // For example, assume viewport is Rect(0, 0, 200, 100), frame is Rect(20,
+    // 10, 420, 210), and the size of the display is WxH.  When orientation is
+    // 0, layers will be scaled by a factor of 2 and translated by (20, 10).
+    // When orientation is 1, layers will be additionally rotated by 90
+    // degrees around the origin clockwise and translated by (W, 0).
     ui::Rotation orientation = ui::ROTATION_0;
-    Rect layerStackSpaceRect;
-    Rect orientedDisplaySpaceRect;
+    Rect viewport;
+    Rect frame;
 
     uint32_t width, height;
 
@@ -342,17 +289,12 @@
 };
 
 struct InputWindowCommands {
-#ifndef NO_INPUT
-    std::vector<FocusRequest> focusRequests;
-#endif
     bool syncInputWindows{false};
 
-    // Merges the passed in commands and returns true if there were any changes.
-    bool merge(const InputWindowCommands& other);
-    bool empty() const;
+    void merge(const InputWindowCommands& other);
     void clear();
-    status_t write(Parcel& output) const;
-    status_t read(const Parcel& input);
+    void write(Parcel& output) const;
+    void read(const Parcel& input);
 };
 
 static inline int compare_type(const ComposerState& lhs, const ComposerState& rhs) {
@@ -365,65 +307,11 @@
     return compare_type(lhs.token, rhs.token);
 }
 
-// Returns true if the frameRate is valid.
-//
-// @param frameRate the frame rate in Hz
-// @param compatibility a ANATIVEWINDOW_FRAME_RATE_COMPATIBILITY_*
-// @param changeFrameRateStrategy a ANATIVEWINDOW_CHANGE_FRAME_RATE_*
-// @param functionName calling function or nullptr. Used for logging
-// @param privileged whether caller has unscoped surfaceflinger access
-bool ValidateFrameRate(float frameRate, int8_t compatibility, int8_t changeFrameRateStrategy,
-                       const char* functionName, bool privileged = false);
-
-struct CaptureArgs {
-    const static int32_t UNSET_UID = -1;
-    virtual ~CaptureArgs() = default;
-
-    ui::PixelFormat pixelFormat{ui::PixelFormat::RGBA_8888};
-    Rect sourceCrop;
-    float frameScaleX{1};
-    float frameScaleY{1};
-    bool captureSecureLayers{false};
-    int32_t uid{UNSET_UID};
-    // Force capture to be in a color space. If the value is ui::Dataspace::UNKNOWN, the captured
-    // result will be in the display's colorspace.
-    // The display may use non-RGB dataspace (ex. displayP3) that could cause pixel data could be
-    // different from SRGB (byte per color), and failed when checking colors in tests.
-    // NOTE: In normal cases, we want the screen to be captured in display's colorspace.
-    ui::Dataspace dataspace = ui::Dataspace::UNKNOWN;
-
-    // The receiver of the capture can handle protected buffer. A protected buffer has
-    // GRALLOC_USAGE_PROTECTED usage bit and must not be accessed unprotected behaviour.
-    // Any read/write access from unprotected context will result in undefined behaviour.
-    // Protected contents are typically DRM contents. This has no direct implication to the
-    // secure property of the surface, which is specified by the application explicitly to avoid
-    // the contents being accessed/captured by screenshot or unsecure display.
-    bool allowProtected = false;
-
-    bool grayscale = false;
-
-    virtual status_t write(Parcel& output) const;
-    virtual status_t read(const Parcel& input);
-};
-
-struct DisplayCaptureArgs : CaptureArgs {
-    sp<IBinder> displayToken;
-    uint32_t width{0};
-    uint32_t height{0};
-    bool useIdentityTransform{false};
-
-    status_t write(Parcel& output) const override;
-    status_t read(const Parcel& input) override;
-};
-
-struct LayerCaptureArgs : CaptureArgs {
-    sp<IBinder> layerHandle;
-    std::unordered_set<sp<IBinder>, ISurfaceComposer::SpHash<IBinder>> excludeHandles;
-    bool childrenOnly{false};
-
-    status_t write(Parcel& output) const override;
-    status_t read(const Parcel& input) override;
-};
+// Returns true if the frameRate and compatibility are valid values, false
+// othwerise. If either of the params are invalid, an error log is printed, and
+// functionName is added to the log to indicate which function call failed.
+// functionName can be null.
+bool ValidateFrameRate(float frameRate, int8_t compatibility, const char* functionName);
 
 }; // namespace android
 
