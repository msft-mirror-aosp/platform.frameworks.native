--- conflicted
+++ resolved
@@ -5707,25 +5707,12 @@
     StringAppendF(&result, "%" PRId64 "\n", getVsyncPeriodFromHWC());
     if (args.size() < 2) return;
 
-<<<<<<< HEAD
-    if (args.size() > 1) {
-        const auto name = String8(args[1]);
-        mCurrentState.traverseInZOrder([&](Layer* layer) {
-            if (layer->getName() == name.c_str()) {
-                layer->dumpFrameStats(result);
-            }
-        });
-    } else {
-        mAnimFrameTracker.dumpStats(result);
-    }
-=======
     const auto name = String8(args[1]);
     mCurrentState.traverseInZOrder([&](Layer* layer) {
-        if (layer->getName() == name.string()) {
+        if (layer->getName() == name.c_str()) {
             layer->dumpFrameStats(result);
         }
     });
->>>>>>> b7bc7af7
 }
 
 void SurfaceFlinger::clearStatsLocked(const DumpArgs& args, std::string&) {
@@ -7350,18 +7337,6 @@
                                                     grayscale, captureResults);
                 });
 
-<<<<<<< HEAD
-        if (captureListener) {
-            // TODO: The future returned by std::async blocks the main thread. Return a chain of
-            // futures to the Binder thread instead.
-            (void)std::async([=]() mutable {
-                ATRACE_NAME("captureListener is nonnull!");
-                auto fenceResult = renderFuture.get();
-                // TODO(b/232535621): Change ScreenCaptureResults to store a FenceResult.
-                captureResults.result = fenceStatus(fenceResult);
-                captureResults.fence = std::move(fenceResult).value_or(Fence::NO_FENCE);
-                captureListener->onScreenCaptureCompleted(captureResults);
-=======
                 if (captureListener) {
                     // Defer blocking on renderFuture back to the Binder thread.
                     return ftl::Future(std::move(renderFuture))
@@ -7374,7 +7349,6 @@
                             .share();
                 }
                 return renderFuture;
->>>>>>> b7bc7af7
             });
 
     // Flatten nested futures.
