--- conflicted
+++ resolved
@@ -17,8 +17,8 @@
 #pragma once
 
 #include <android-base/thread_annotations.h>
+#include <android/gui/BnDisplayEventConnection.h>
 #include <gui/DisplayEventReceiver.h>
-#include <gui/IDisplayEventConnection.h>
 #include <private/gui/BitTube.h>
 #include <sys/types.h>
 #include <utils/Errors.h>
@@ -45,12 +45,9 @@
 class TokenManager;
 } // namespace frametimeline
 
-<<<<<<< HEAD
-=======
 using gui::ParcelableVsyncEventData;
 using gui::VsyncEventData;
 
->>>>>>> 013d28fc
 // ---------------------------------------------------------------------------
 
 using ResyncCallback = std::function<void()>;
@@ -68,20 +65,16 @@
 
 class VSyncSource {
 public:
-<<<<<<< HEAD
-=======
     class VSyncData {
     public:
         nsecs_t expectedPresentationTime;
         nsecs_t deadlineTimestamp;
     };
 
->>>>>>> 013d28fc
     class Callback {
     public:
         virtual ~Callback() {}
-        virtual void onVSyncEvent(nsecs_t when, nsecs_t expectedVSyncTimestamp,
-                                  nsecs_t deadlineTimestamp) = 0;
+        virtual void onVSyncEvent(nsecs_t when, VSyncData vsyncData) = 0;
     };
 
     virtual ~VSyncSource() {}
@@ -91,11 +84,12 @@
     virtual void setCallback(Callback* callback) = 0;
     virtual void setDuration(std::chrono::nanoseconds workDuration,
                              std::chrono::nanoseconds readyDuration) = 0;
+    virtual VSyncData getLatestVSyncData() const = 0;
 
     virtual void dump(std::string& result) const = 0;
 };
 
-class EventThreadConnection : public BnDisplayEventConnection {
+class EventThreadConnection : public gui::BnDisplayEventConnection {
 public:
     EventThreadConnection(EventThread*, uid_t callingUid, ResyncCallback,
                           ISurfaceComposer::EventRegistrationFlags eventRegistration = {});
@@ -103,16 +97,10 @@
 
     virtual status_t postEvent(const DisplayEventReceiver::Event& event);
 
-<<<<<<< HEAD
-    status_t stealReceiveChannel(gui::BitTube* outChannel) override;
-    status_t setVsyncRate(uint32_t rate) override;
-    void requestNextVsync() override; // asynchronous
-=======
     binder::Status stealReceiveChannel(gui::BitTube* outChannel) override;
     binder::Status setVsyncRate(int rate) override;
     binder::Status requestNextVsync() override; // asynchronous
     binder::Status getLatestVsyncEventData(ParcelableVsyncEventData* outVsyncEventData) override;
->>>>>>> 013d28fc
 
     // Called in response to requestNextVsync.
     const ResyncCallback resyncCallback;
@@ -146,8 +134,7 @@
     virtual void onHotplugReceived(PhysicalDisplayId displayId, bool connected) = 0;
 
     // called when SF changes the active mode and apps needs to be notified about the change
-    virtual void onModeChanged(PhysicalDisplayId displayId, DisplayModeId modeId,
-                               nsecs_t vsyncPeriod) = 0;
+    virtual void onModeChanged(DisplayModePtr) = 0;
 
     // called when SF updates the Frame Rate Override list
     virtual void onFrameRateOverridesChanged(PhysicalDisplayId displayId,
@@ -163,6 +150,8 @@
     virtual void setVsyncRate(uint32_t rate, const sp<EventThreadConnection>& connection) = 0;
     // Requests the next vsync. If resetIdleTimer is set to true, it resets the idle timer.
     virtual void requestNextVsync(const sp<EventThreadConnection>& connection) = 0;
+    virtual VsyncEventData getLatestVsyncEventData(
+            const sp<EventThreadConnection>& connection) const = 0;
 
     // Retrieves the number of event connections tracked by this EventThread.
     virtual size_t getEventThreadConnectionCount() = 0;
@@ -187,6 +176,8 @@
     status_t registerDisplayEventConnection(const sp<EventThreadConnection>& connection) override;
     void setVsyncRate(uint32_t rate, const sp<EventThreadConnection>& connection) override;
     void requestNextVsync(const sp<EventThreadConnection>& connection) override;
+    VsyncEventData getLatestVsyncEventData(
+            const sp<EventThreadConnection>& connection) const override;
 
     // called before the screen is turned off from main thread
     void onScreenReleased() override;
@@ -196,8 +187,7 @@
 
     void onHotplugReceived(PhysicalDisplayId displayId, bool connected) override;
 
-    void onModeChanged(PhysicalDisplayId displayId, DisplayModeId modeId,
-                       nsecs_t vsyncPeriod) override;
+    void onModeChanged(DisplayModePtr) override;
 
     void onFrameRateOverridesChanged(PhysicalDisplayId displayId,
                                      std::vector<FrameRateOverride> overrides) override;
@@ -225,10 +215,6 @@
             REQUIRES(mMutex);
 
     // Implements VSyncSource::Callback
-<<<<<<< HEAD
-    void onVSyncEvent(nsecs_t timestamp, nsecs_t expectedVSyncTimestamp,
-                      nsecs_t deadlineTimestamp) override;
-=======
     void onVSyncEvent(nsecs_t timestamp, VSyncSource::VSyncData vsyncData) override;
 
     int64_t generateToken(nsecs_t timestamp, nsecs_t deadlineTimestamp,
@@ -236,7 +222,6 @@
     void generateFrameTimeline(VsyncEventData& outVsyncEventData, nsecs_t frameInterval,
                                nsecs_t timestamp, nsecs_t preferredExpectedPresentationTime,
                                nsecs_t preferredDeadlineTimestamp) const;
->>>>>>> 013d28fc
 
     const std::unique_ptr<VSyncSource> mVSyncSource GUARDED_BY(mMutex);
     frametimeline::TokenManager* const mTokenManager;
