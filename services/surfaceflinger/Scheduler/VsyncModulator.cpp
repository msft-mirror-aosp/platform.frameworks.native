--- conflicted
+++ resolved
@@ -66,11 +66,7 @@
         ATRACE_INT("mEarlyWakeup", mEarlyWakeup);
     }
 
-<<<<<<< HEAD
-    if (!mExplicitEarlyWakeup && schedule == Schedule::EarlyEnd) {
-=======
     if (!mEarlyWakeup && schedule == Schedule::EarlyEnd) {
->>>>>>> 81a9915e
         mEarlyTransactionFrames = MIN_EARLY_TRANSACTION_FRAMES;
         mEarlyTransactionStartTime = mNow();
     }
