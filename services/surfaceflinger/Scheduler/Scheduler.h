--- conflicted
+++ resolved
@@ -61,6 +61,7 @@
                                    scheduler::RefreshRateConfigEvent) = 0;
     virtual void repaintEverythingForHWC() = 0;
     virtual void kernelTimerChanged(bool expired) = 0;
+    virtual void triggerOnFrameRateOverridesChanged() = 0;
 
 protected:
     ~ISchedulerCallback() = default;
@@ -94,13 +95,8 @@
     void onScreenAcquired(ConnectionHandle);
     void onScreenReleased(ConnectionHandle);
 
-<<<<<<< HEAD
-    void onFrameRateOverridesChanged(ConnectionHandle, PhysicalDisplayId,
-                                     std::vector<FrameRateOverride>);
-=======
     void onFrameRateOverridesChanged(ConnectionHandle, PhysicalDisplayId)
             EXCLUDES(mFrameRateOverridesMutex) EXCLUDES(mConnectionsLock);
->>>>>>> b973403c
 
     // Modifies work duration in the event thread.
     void setDuration(ConnectionHandle, std::chrono::nanoseconds workDuration,
@@ -176,13 +172,10 @@
                                                            std::chrono::nanoseconds readyDuration,
                                                            bool traceVsync = true);
 
-<<<<<<< HEAD
-=======
     // Stores the preferred refresh rate that an app should run at.
     // FrameRateOverride.refreshRateHz == 0 means no preference.
     void setPreferredRefreshRateForUid(FrameRateOverride) EXCLUDES(mFrameRateOverridesMutex);
 
->>>>>>> b973403c
 private:
     friend class TestableScheduler;
 
@@ -240,15 +233,12 @@
             REQUIRES(mFeatureStateLock);
 
     void dispatchCachedReportedConfig() REQUIRES(mFeatureStateLock);
-<<<<<<< HEAD
-=======
     bool updateFrameRateOverrides(scheduler::RefreshRateConfigs::GlobalSignals consideredSignals,
                                   Fps displayRefreshRate) REQUIRES(mFeatureStateLock)
             EXCLUDES(mFrameRateOverridesMutex);
 
     std::optional<Fps> getFrameRateOverride(uid_t uid) const EXCLUDES(mFrameRateOverridesMutex);
     impl::EventThread::ThrottleVsyncCallback makeThrottleVsyncCallback() const;
->>>>>>> b973403c
 
     // Stores EventThread associated with a given VSyncSource, and an initial EventThreadConnection.
     struct Connection {
@@ -287,7 +277,7 @@
 
     // In order to make sure that the features don't override themselves, we need a state machine
     // to keep track which feature requested the config change.
-    std::mutex mFeatureStateLock;
+    mutable std::mutex mFeatureStateLock;
 
     struct {
         TimerState idleTimer = TimerState::Reset;
@@ -318,8 +308,6 @@
     static constexpr std::chrono::nanoseconds MAX_VSYNC_APPLIED_TIME = 200ms;
 
     const std::unique_ptr<PredictedVsyncTracer> mPredictedVsyncTracer;
-<<<<<<< HEAD
-=======
 
     // The frame rate override lists need their own mutex as they are being read
     // by SurfaceFlinger, Scheduler and EventThread (as a callback) to prevent deadlocks
@@ -331,7 +319,6 @@
             GUARDED_BY(mFrameRateOverridesMutex);
     scheduler::RefreshRateConfigs::UidToFrameRateOverride mFrameRateOverridesFromBackdoor
             GUARDED_BY(mFrameRateOverridesMutex);
->>>>>>> b973403c
 };
 
 } // namespace android