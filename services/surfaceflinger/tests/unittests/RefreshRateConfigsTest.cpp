--- conflicted
+++ resolved
@@ -14,28 +14,36 @@
  * limitations under the License.
  */
 
-// TODO(b/129481165): remove the #pragma below and fix conversion issues
-#pragma clang diagnostic push
-#pragma clang diagnostic ignored "-Wextra"
-
 #undef LOG_TAG
 #define LOG_TAG "SchedulerUnittests"
 
+#include <ftl/enum.h>
 #include <gmock/gmock.h>
 #include <log/log.h>
-#include <thread>
-
 #include <ui/Size.h>
 
-#include "../../Scheduler/RefreshRateConfigs.h"
 #include "DisplayHardware/HWC2.h"
+#include "FpsOps.h"
 #include "Scheduler/RefreshRateConfigs.h"
 
 using namespace std::chrono_literals;
 
-namespace android {
-
-namespace scheduler {
+namespace android::scheduler {
+namespace {
+
+DisplayModePtr createDisplayMode(DisplayModeId modeId, Fps refreshRate, int32_t group = 0,
+                                 ui::Size resolution = ui::Size()) {
+    return DisplayMode::Builder(hal::HWConfigId(modeId.value()))
+            .setId(modeId)
+            .setPhysicalDisplayId(PhysicalDisplayId::fromPort(0))
+            .setVsyncPeriod(static_cast<int32_t>(refreshRate.getPeriodNsecs()))
+            .setGroup(group)
+            .setHeight(resolution.height)
+            .setWidth(resolution.width)
+            .build();
+}
+
+} // namespace
 
 namespace hal = android::hardware::graphics::composer::hal;
 
@@ -43,135 +51,106 @@
 using LayerVoteType = RefreshRateConfigs::LayerVoteType;
 using LayerRequirement = RefreshRateConfigs::LayerRequirement;
 
+struct TestableRefreshRateConfigs : RefreshRateConfigs {
+    using RefreshRateConfigs::RefreshRateConfigs;
+
+    RefreshRate getMinSupportedRefreshRate() const {
+        std::lock_guard lock(mLock);
+        return *mMinSupportedRefreshRate;
+    }
+
+    RefreshRate getMaxSupportedRefreshRate() const {
+        std::lock_guard lock(mLock);
+        return *mMaxSupportedRefreshRate;
+    }
+
+    RefreshRate getMinRefreshRateByPolicy() const {
+        std::lock_guard lock(mLock);
+        return getMinRefreshRateByPolicyLocked();
+    }
+
+    const std::vector<Fps>& knownFrameRates() const { return mKnownFrameRates; }
+
+    using RefreshRateConfigs::GetBestRefreshRateCache;
+    auto& mutableGetBestRefreshRateCache() { return mGetBestRefreshRateCache; }
+
+    auto getBestRefreshRateAndSignals(const std::vector<LayerRequirement>& layers,
+                                      GlobalSignals signals) const {
+        return RefreshRateConfigs::getBestRefreshRate(layers, signals);
+    }
+
+    RefreshRate getBestRefreshRate(const std::vector<LayerRequirement>& layers = {},
+                                   GlobalSignals signals = {}) const {
+        return getBestRefreshRateAndSignals(layers, signals).first;
+    }
+};
+
 class RefreshRateConfigsTest : public testing::Test {
 protected:
-    using GetBestRefreshRateInvocation = RefreshRateConfigs::GetBestRefreshRateInvocation;
-
     RefreshRateConfigsTest();
     ~RefreshRateConfigsTest();
 
-    RefreshRate createRefreshRate(DisplayModePtr displayMode) {
-        return {displayMode->getId(), displayMode, displayMode->getFps(),
-                RefreshRate::ConstructorTag(0)};
-    }
-
-    Fps findClosestKnownFrameRate(const RefreshRateConfigs& refreshRateConfigs, Fps frameRate) {
-        return refreshRateConfigs.findClosestKnownFrameRate(frameRate);
-    }
-
-    std::vector<Fps> getKnownFrameRate(const RefreshRateConfigs& refreshRateConfigs) {
-        return refreshRateConfigs.mKnownFrameRates;
-    }
-
-    RefreshRate getMinRefreshRateByPolicy(const RefreshRateConfigs& refreshRateConfigs) {
-        std::lock_guard lock(refreshRateConfigs.mLock);
-        return refreshRateConfigs.getMinRefreshRateByPolicyLocked();
-    }
-
-    RefreshRate getMinSupportedRefreshRate(const RefreshRateConfigs& refreshRateConfigs) {
-        std::lock_guard lock(refreshRateConfigs.mLock);
-        return *refreshRateConfigs.mMinSupportedRefreshRate;
-    }
-
-    RefreshRate getMaxSupportedRefreshRate(const RefreshRateConfigs& refreshRateConfigs) {
-        std::lock_guard lock(refreshRateConfigs.mLock);
-        return *refreshRateConfigs.mMaxSupportedRefreshRate;
-    }
-
-    void setLastBestRefreshRateInvocation(RefreshRateConfigs& refreshRateConfigs,
-                                          const GetBestRefreshRateInvocation& invocation) {
-        std::lock_guard lock(refreshRateConfigs.mLock);
-        refreshRateConfigs.lastBestRefreshRateInvocation.emplace(
-                GetBestRefreshRateInvocation(invocation));
-    }
-
-    std::optional<GetBestRefreshRateInvocation> getLastBestRefreshRateInvocation(
-            const RefreshRateConfigs& refreshRateConfigs) {
-        std::lock_guard lock(refreshRateConfigs.mLock);
-        return refreshRateConfigs.lastBestRefreshRateInvocation;
-    }
-
-    // Test config IDs
-    static inline const DisplayModeId HWC_CONFIG_ID_60 = DisplayModeId(0);
-    static inline const DisplayModeId HWC_CONFIG_ID_90 = DisplayModeId(1);
-    static inline const DisplayModeId HWC_CONFIG_ID_72 = DisplayModeId(2);
-    static inline const DisplayModeId HWC_CONFIG_ID_120 = DisplayModeId(3);
-    static inline const DisplayModeId HWC_CONFIG_ID_30 = DisplayModeId(4);
-    static inline const DisplayModeId HWC_CONFIG_ID_25 = DisplayModeId(5);
-    static inline const DisplayModeId HWC_CONFIG_ID_50 = DisplayModeId(6);
-
-    // Test configs
-    DisplayModePtr mConfig60 = createDisplayMode(HWC_CONFIG_ID_60, 0, Fps(60.0f).getPeriodNsecs());
-    DisplayModePtr mConfig90 = createDisplayMode(HWC_CONFIG_ID_90, 0, Fps(90.0f).getPeriodNsecs());
-    DisplayModePtr mConfig90DifferentGroup =
-            createDisplayMode(HWC_CONFIG_ID_90, 1, Fps(90.0f).getPeriodNsecs());
-    DisplayModePtr mConfig90DifferentResolution =
-            createDisplayMode(HWC_CONFIG_ID_90, 0, Fps(90.0f).getPeriodNsecs(), ui::Size(111, 222));
-    DisplayModePtr mConfig72 = createDisplayMode(HWC_CONFIG_ID_72, 0, Fps(72.0f).getPeriodNsecs());
-    DisplayModePtr mConfig72DifferentGroup =
-            createDisplayMode(HWC_CONFIG_ID_72, 1, Fps(72.0f).getPeriodNsecs());
-    DisplayModePtr mConfig120 =
-            createDisplayMode(HWC_CONFIG_ID_120, 0, Fps(120.0f).getPeriodNsecs());
-    DisplayModePtr mConfig120DifferentGroup =
-            createDisplayMode(HWC_CONFIG_ID_120, 1, Fps(120.0f).getPeriodNsecs());
-    DisplayModePtr mConfig30 = createDisplayMode(HWC_CONFIG_ID_30, 0, Fps(30.0f).getPeriodNsecs());
-    DisplayModePtr mConfig30DifferentGroup =
-            createDisplayMode(HWC_CONFIG_ID_30, 1, Fps(30.0f).getPeriodNsecs());
-    DisplayModePtr mConfig25DifferentGroup =
-            createDisplayMode(HWC_CONFIG_ID_25, 1, Fps(25.0f).getPeriodNsecs());
-    DisplayModePtr mConfig50 = createDisplayMode(HWC_CONFIG_ID_50, 0, Fps(50.0f).getPeriodNsecs());
-
-    // Test device configurations
-    // The positions of the configs in the arrays below MUST match their IDs. For example,
-    // the first config should always be 60Hz, the second 90Hz etc.
-    DisplayModes m60OnlyConfigDevice = {mConfig60};
-    DisplayModes m60_90Device = {mConfig60, mConfig90};
-    DisplayModes m60_90DeviceWithDifferentGroups = {mConfig60, mConfig90DifferentGroup};
-    DisplayModes m60_90DeviceWithDifferentResolutions = {mConfig60, mConfig90DifferentResolution};
-    DisplayModes m60_72_90Device = {mConfig60, mConfig90, mConfig72};
-    DisplayModes m60_90_72_120Device = {mConfig60, mConfig90, mConfig72, mConfig120};
-    DisplayModes m30_60_72_90_120Device = {mConfig60, mConfig90, mConfig72, mConfig120, mConfig30};
-    DisplayModes m30_60Device = {mConfig60, mConfig90DifferentGroup, mConfig72DifferentGroup,
-                                 mConfig120DifferentGroup, mConfig30};
-    DisplayModes m30_60_72_90Device = {mConfig60, mConfig90, mConfig72, mConfig120DifferentGroup,
-                                       mConfig30};
-    DisplayModes m30_60_90Device = {mConfig60, mConfig90, mConfig72DifferentGroup,
-                                    mConfig120DifferentGroup, mConfig30};
-    DisplayModes m25_30_50_60Device = {mConfig60,
-                                       mConfig90,
-                                       mConfig72DifferentGroup,
-                                       mConfig120DifferentGroup,
-                                       mConfig30DifferentGroup,
-                                       mConfig25DifferentGroup,
-                                       mConfig50};
-    DisplayModes m60_120Device = {mConfig60, mConfig120};
-
-    // Expected RefreshRate objects
-    RefreshRate mExpected60Config = {HWC_CONFIG_ID_60, mConfig60, Fps(60),
-                                     RefreshRate::ConstructorTag(0)};
-    RefreshRate mExpectedAlmost60Config = {HWC_CONFIG_ID_60,
-                                           createDisplayMode(HWC_CONFIG_ID_60, 0, 16666665),
-                                           Fps(60), RefreshRate::ConstructorTag(0)};
-    RefreshRate mExpected90Config = {HWC_CONFIG_ID_90, mConfig90, Fps(90),
-                                     RefreshRate::ConstructorTag(0)};
-    RefreshRate mExpected90DifferentGroupConfig = {HWC_CONFIG_ID_90, mConfig90DifferentGroup,
-                                                   Fps(90), RefreshRate::ConstructorTag(0)};
-    RefreshRate mExpected90DifferentResolutionConfig = {HWC_CONFIG_ID_90,
-                                                        mConfig90DifferentResolution, Fps(90),
-                                                        RefreshRate::ConstructorTag(0)};
-    RefreshRate mExpected72Config = {HWC_CONFIG_ID_72, mConfig72, Fps(72.0f),
-                                     RefreshRate::ConstructorTag(0)};
-    RefreshRate mExpected30Config = {HWC_CONFIG_ID_30, mConfig30, Fps(30),
-                                     RefreshRate::ConstructorTag(0)};
-    RefreshRate mExpected120Config = {HWC_CONFIG_ID_120, mConfig120, Fps(120),
-                                      RefreshRate::ConstructorTag(0)};
-
-private:
-    DisplayModePtr createDisplayMode(DisplayModeId modeId, int32_t group, int64_t vsyncPeriod,
-                                     ui::Size resolution = ui::Size());
+    static RefreshRate asRefreshRate(DisplayModePtr displayMode) {
+        return {displayMode, RefreshRate::ConstructorTag(0)};
+    }
+
+    static constexpr DisplayModeId kModeId60{0};
+    static constexpr DisplayModeId kModeId90{1};
+    static constexpr DisplayModeId kModeId72{2};
+    static constexpr DisplayModeId kModeId120{3};
+    static constexpr DisplayModeId kModeId30{4};
+    static constexpr DisplayModeId kModeId25{5};
+    static constexpr DisplayModeId kModeId50{6};
+    static constexpr DisplayModeId kModeId24{7};
+    static constexpr DisplayModeId kModeId24Frac{8};
+    static constexpr DisplayModeId kModeId30Frac{9};
+    static constexpr DisplayModeId kModeId60Frac{10};
+
+    static inline const DisplayModePtr kMode60 = createDisplayMode(kModeId60, 60_Hz);
+    static inline const DisplayModePtr kMode60Frac = createDisplayMode(kModeId60Frac, 59.94_Hz);
+    static inline const DisplayModePtr kMode90 = createDisplayMode(kModeId90, 90_Hz);
+    static inline const DisplayModePtr kMode90_G1 = createDisplayMode(kModeId90, 90_Hz, 1);
+    static inline const DisplayModePtr kMode90_4K =
+            createDisplayMode(kModeId90, 90_Hz, 0, {3840, 2160});
+    static inline const DisplayModePtr kMode72 = createDisplayMode(kModeId72, 72_Hz);
+    static inline const DisplayModePtr kMode72_G1 = createDisplayMode(kModeId72, 72_Hz, 1);
+    static inline const DisplayModePtr kMode120 = createDisplayMode(kModeId120, 120_Hz);
+    static inline const DisplayModePtr kMode120_G1 = createDisplayMode(kModeId120, 120_Hz, 1);
+    static inline const DisplayModePtr kMode30 = createDisplayMode(kModeId30, 30_Hz);
+    static inline const DisplayModePtr kMode30_G1 = createDisplayMode(kModeId30, 30_Hz, 1);
+    static inline const DisplayModePtr kMode30Frac = createDisplayMode(kModeId30Frac, 29.97_Hz);
+    static inline const DisplayModePtr kMode25 = createDisplayMode(kModeId25, 25_Hz);
+    static inline const DisplayModePtr kMode25_G1 = createDisplayMode(kModeId25, 25_Hz, 1);
+    static inline const DisplayModePtr kMode50 = createDisplayMode(kModeId50, 50_Hz);
+    static inline const DisplayModePtr kMode24 = createDisplayMode(kModeId24, 24_Hz);
+    static inline const DisplayModePtr kMode24Frac = createDisplayMode(kModeId24Frac, 23.976_Hz);
+
+    // Test configurations.
+    static inline const DisplayModes kModes_60 = {kMode60};
+    static inline const DisplayModes kModes_60_90 = {kMode60, kMode90};
+    static inline const DisplayModes kModes_60_90_G1 = {kMode60, kMode90_G1};
+    static inline const DisplayModes kModes_60_90_4K = {kMode60, kMode90_4K};
+    static inline const DisplayModes kModes_60_72_90 = {kMode60, kMode90, kMode72};
+    static inline const DisplayModes kModes_60_90_72_120 = {kMode60, kMode90, kMode72, kMode120};
+    static inline const DisplayModes kModes_30_60_72_90_120 = {kMode60, kMode90, kMode72, kMode120,
+                                                               kMode30};
+
+    static inline const DisplayModes kModes_30_60 = {kMode60, kMode90_G1, kMode72_G1, kMode120_G1,
+                                                     kMode30};
+    static inline const DisplayModes kModes_30_60_72_90 = {kMode60, kMode90, kMode72, kMode120_G1,
+                                                           kMode30};
+    static inline const DisplayModes kModes_30_60_90 = {kMode60, kMode90, kMode72_G1, kMode120_G1,
+                                                        kMode30};
+    static inline const DisplayModes kModes_25_30_50_60 = {kMode60,     kMode90,    kMode72_G1,
+                                                           kMode120_G1, kMode30_G1, kMode25_G1,
+                                                           kMode50};
+    static inline const DisplayModes kModes_60_120 = {kMode60, kMode120};
+
+    // This is a typical TV configuration.
+    static inline const DisplayModes kModes_24_25_30_50_60_Frac = {kMode24, kMode24Frac, kMode25,
+                                                                   kMode30, kMode30Frac, kMode50,
+                                                                   kMode60, kMode60Frac};
 };
-
-using Builder = DisplayMode::Builder;
 
 RefreshRateConfigsTest::RefreshRateConfigsTest() {
     const ::testing::TestInfo* const test_info =
@@ -185,1315 +164,1163 @@
     ALOGD("**** Tearing down after %s.%s\n", test_info->test_case_name(), test_info->name());
 }
 
-DisplayModePtr RefreshRateConfigsTest::createDisplayMode(DisplayModeId modeId, int32_t group,
-                                                         int64_t vsyncPeriod, ui::Size resolution) {
-    return DisplayMode::Builder(hal::HWConfigId(modeId.value()))
-            .setId(modeId)
-            .setVsyncPeriod(int32_t(vsyncPeriod))
-            .setGroup(group)
-            .setHeight(resolution.height)
-            .setWidth(resolution.width)
-            .build();
-}
-
 namespace {
-/* ------------------------------------------------------------------------
- * Test cases
- */
-TEST_F(RefreshRateConfigsTest, oneDeviceConfig_SwitchingSupported) {
-    auto refreshRateConfigs =
-            std::make_unique<RefreshRateConfigs>(m60OnlyConfigDevice,
-                                                 /*currentConfigId=*/HWC_CONFIG_ID_60);
+
+TEST_F(RefreshRateConfigsTest, oneMode_canSwitch) {
+    RefreshRateConfigs configs(kModes_60, kModeId60);
+    EXPECT_FALSE(configs.canSwitch());
 }
 
 TEST_F(RefreshRateConfigsTest, invalidPolicy) {
-    auto refreshRateConfigs =
-            std::make_unique<RefreshRateConfigs>(m60OnlyConfigDevice,
-                                                 /*currentConfigId=*/HWC_CONFIG_ID_60);
-    ASSERT_LT(refreshRateConfigs->setDisplayManagerPolicy({DisplayModeId(10), {Fps(60), Fps(60)}}),
-              0);
-    ASSERT_LT(refreshRateConfigs->setDisplayManagerPolicy({HWC_CONFIG_ID_60, {Fps(20), Fps(40)}}),
-              0);
-}
-
-TEST_F(RefreshRateConfigsTest, twoDeviceConfigs_storesFullRefreshRateMap) {
-    auto refreshRateConfigs =
-            std::make_unique<RefreshRateConfigs>(m60_90Device,
-                                                 /*currentConfigId=*/HWC_CONFIG_ID_60);
-
-    const auto& minRate = getMinSupportedRefreshRate(*refreshRateConfigs);
-    const auto& performanceRate = getMaxSupportedRefreshRate(*refreshRateConfigs);
-
-    ASSERT_EQ(mExpected60Config, minRate);
-    ASSERT_EQ(mExpected90Config, performanceRate);
-
-    const auto& minRateByPolicy = getMinRefreshRateByPolicy(*refreshRateConfigs);
-    const auto& performanceRateByPolicy = refreshRateConfigs->getMaxRefreshRateByPolicy();
-    ASSERT_EQ(minRateByPolicy, minRate);
-    ASSERT_EQ(performanceRateByPolicy, performanceRate);
-}
-
-TEST_F(RefreshRateConfigsTest, twoDeviceConfigs_storesFullRefreshRateMap_differentGroups) {
-    auto refreshRateConfigs =
-            std::make_unique<RefreshRateConfigs>(m60_90DeviceWithDifferentGroups,
-                                                 /*currentConfigId=*/HWC_CONFIG_ID_60);
-
-    const auto& minRate = getMinRefreshRateByPolicy(*refreshRateConfigs);
-    const auto& performanceRate = getMaxSupportedRefreshRate(*refreshRateConfigs);
-    const auto& minRate60 = getMinRefreshRateByPolicy(*refreshRateConfigs);
-    const auto& performanceRate60 = refreshRateConfigs->getMaxRefreshRateByPolicy();
-
-    ASSERT_EQ(mExpected60Config, minRate);
-    ASSERT_EQ(mExpected60Config, minRate60);
-    ASSERT_EQ(mExpected60Config, performanceRate60);
-
-    ASSERT_GE(refreshRateConfigs->setDisplayManagerPolicy({HWC_CONFIG_ID_90, {Fps(60), Fps(90)}}),
-              0);
-    refreshRateConfigs->setCurrentModeId(HWC_CONFIG_ID_90);
-
-    const auto& minRate90 = getMinRefreshRateByPolicy(*refreshRateConfigs);
-    const auto& performanceRate90 = refreshRateConfigs->getMaxRefreshRateByPolicy();
-
-    ASSERT_EQ(mExpected90DifferentGroupConfig, performanceRate);
-    ASSERT_EQ(mExpected90DifferentGroupConfig, minRate90);
-    ASSERT_EQ(mExpected90DifferentGroupConfig, performanceRate90);
-}
-
-TEST_F(RefreshRateConfigsTest, twoDeviceConfigs_storesFullRefreshRateMap_differentResolutions) {
-    auto refreshRateConfigs =
-            std::make_unique<RefreshRateConfigs>(m60_90DeviceWithDifferentResolutions,
-                                                 /*currentConfigId=*/HWC_CONFIG_ID_60);
-
-    const auto& minRate = getMinRefreshRateByPolicy(*refreshRateConfigs);
-    const auto& performanceRate = getMaxSupportedRefreshRate(*refreshRateConfigs);
-    const auto& minRate60 = getMinRefreshRateByPolicy(*refreshRateConfigs);
-    const auto& performanceRate60 = refreshRateConfigs->getMaxRefreshRateByPolicy();
-
-    ASSERT_EQ(mExpected60Config, minRate);
-    ASSERT_EQ(mExpected60Config, minRate60);
-    ASSERT_EQ(mExpected60Config, performanceRate60);
-
-    ASSERT_GE(refreshRateConfigs->setDisplayManagerPolicy({HWC_CONFIG_ID_90, {Fps(60), Fps(90)}}),
-              0);
-    refreshRateConfigs->setCurrentModeId(HWC_CONFIG_ID_90);
-
-    const auto& minRate90 = getMinRefreshRateByPolicy(*refreshRateConfigs);
-    const auto& performanceRate90 = refreshRateConfigs->getMaxRefreshRateByPolicy();
-
-    ASSERT_EQ(mExpected90DifferentResolutionConfig, performanceRate);
-    ASSERT_EQ(mExpected90DifferentResolutionConfig, minRate90);
-    ASSERT_EQ(mExpected90DifferentResolutionConfig, performanceRate90);
-}
-
-TEST_F(RefreshRateConfigsTest, twoDeviceConfigs_policyChange) {
-    auto refreshRateConfigs =
-            std::make_unique<RefreshRateConfigs>(m60_90Device,
-                                                 /*currentConfigId=*/HWC_CONFIG_ID_60);
-
-    auto minRate = getMinRefreshRateByPolicy(*refreshRateConfigs);
-    auto performanceRate = refreshRateConfigs->getMaxRefreshRateByPolicy();
-
-    ASSERT_EQ(mExpected60Config, minRate);
-    ASSERT_EQ(mExpected90Config, performanceRate);
-
-    ASSERT_GE(refreshRateConfigs->setDisplayManagerPolicy({HWC_CONFIG_ID_60, {Fps(60), Fps(60)}}),
-              0);
-
-    auto minRate60 = getMinRefreshRateByPolicy(*refreshRateConfigs);
-    auto performanceRate60 = refreshRateConfigs->getMaxRefreshRateByPolicy();
-    ASSERT_EQ(mExpected60Config, minRate60);
-    ASSERT_EQ(mExpected60Config, performanceRate60);
-}
-
-TEST_F(RefreshRateConfigsTest, twoDeviceConfigs_getCurrentRefreshRate) {
-    auto refreshRateConfigs =
-            std::make_unique<RefreshRateConfigs>(m60_90Device,
-                                                 /*currentConfigId=*/HWC_CONFIG_ID_60);
+    RefreshRateConfigs configs(kModes_60, kModeId60);
+    EXPECT_LT(configs.setDisplayManagerPolicy({DisplayModeId(10), {60_Hz, 60_Hz}}), 0);
+    EXPECT_LT(configs.setDisplayManagerPolicy({kModeId60, {20_Hz, 40_Hz}}), 0);
+}
+
+TEST_F(RefreshRateConfigsTest, twoModes_storesFullRefreshRateMap) {
+    TestableRefreshRateConfigs configs(kModes_60_90, kModeId60);
+
+    const auto minRate = configs.getMinSupportedRefreshRate();
+    const auto performanceRate = configs.getMaxSupportedRefreshRate();
+
+    EXPECT_EQ(asRefreshRate(kMode60), minRate);
+    EXPECT_EQ(asRefreshRate(kMode90), performanceRate);
+
+    const auto minRateByPolicy = configs.getMinRefreshRateByPolicy();
+    const auto performanceRateByPolicy = configs.getMaxRefreshRateByPolicy();
+
+    EXPECT_EQ(minRateByPolicy, minRate);
+    EXPECT_EQ(performanceRateByPolicy, performanceRate);
+}
+
+TEST_F(RefreshRateConfigsTest, twoModes_storesFullRefreshRateMap_differentGroups) {
+    TestableRefreshRateConfigs configs(kModes_60_90_G1, kModeId60);
+
+    const auto minRate = configs.getMinRefreshRateByPolicy();
+    const auto performanceRate = configs.getMaxSupportedRefreshRate();
+    const auto minRate60 = configs.getMinRefreshRateByPolicy();
+    const auto performanceRate60 = configs.getMaxRefreshRateByPolicy();
+
+    EXPECT_EQ(asRefreshRate(kMode60), minRate);
+    EXPECT_EQ(asRefreshRate(kMode60), minRate60);
+    EXPECT_EQ(asRefreshRate(kMode60), performanceRate60);
+
+    EXPECT_GE(configs.setDisplayManagerPolicy({kModeId90, {60_Hz, 90_Hz}}), 0);
+    configs.setCurrentModeId(kModeId90);
+
+    const auto minRate90 = configs.getMinRefreshRateByPolicy();
+    const auto performanceRate90 = configs.getMaxRefreshRateByPolicy();
+
+    EXPECT_EQ(asRefreshRate(kMode90_G1), performanceRate);
+    EXPECT_EQ(asRefreshRate(kMode90_G1), minRate90);
+    EXPECT_EQ(asRefreshRate(kMode90_G1), performanceRate90);
+}
+
+TEST_F(RefreshRateConfigsTest, twoModes_storesFullRefreshRateMap_differentResolutions) {
+    TestableRefreshRateConfigs configs(kModes_60_90_4K, kModeId60);
+
+    const auto minRate = configs.getMinRefreshRateByPolicy();
+    const auto performanceRate = configs.getMaxSupportedRefreshRate();
+    const auto minRate60 = configs.getMinRefreshRateByPolicy();
+    const auto performanceRate60 = configs.getMaxRefreshRateByPolicy();
+
+    EXPECT_EQ(asRefreshRate(kMode60), minRate);
+    EXPECT_EQ(asRefreshRate(kMode60), minRate60);
+    EXPECT_EQ(asRefreshRate(kMode60), performanceRate60);
+
+    EXPECT_GE(configs.setDisplayManagerPolicy({kModeId90, {60_Hz, 90_Hz}}), 0);
+    configs.setCurrentModeId(kModeId90);
+
+    const auto minRate90 = configs.getMinRefreshRateByPolicy();
+    const auto performanceRate90 = configs.getMaxRefreshRateByPolicy();
+
+    EXPECT_EQ(asRefreshRate(kMode90_4K), performanceRate);
+    EXPECT_EQ(asRefreshRate(kMode90_4K), minRate90);
+    EXPECT_EQ(asRefreshRate(kMode90_4K), performanceRate90);
+}
+
+TEST_F(RefreshRateConfigsTest, twoModes_policyChange) {
+    TestableRefreshRateConfigs configs(kModes_60_90, kModeId60);
+
+    const auto minRate = configs.getMinRefreshRateByPolicy();
+    const auto performanceRate = configs.getMaxRefreshRateByPolicy();
+
+    EXPECT_EQ(asRefreshRate(kMode60), minRate);
+    EXPECT_EQ(asRefreshRate(kMode90), performanceRate);
+
+    EXPECT_GE(configs.setDisplayManagerPolicy({kModeId60, {60_Hz, 60_Hz}}), 0);
+
+    const auto minRate60 = configs.getMinRefreshRateByPolicy();
+    const auto performanceRate60 = configs.getMaxRefreshRateByPolicy();
+
+    EXPECT_EQ(asRefreshRate(kMode60), minRate60);
+    EXPECT_EQ(asRefreshRate(kMode60), performanceRate60);
+}
+
+TEST_F(RefreshRateConfigsTest, twoModes_getCurrentRefreshRate) {
+    TestableRefreshRateConfigs configs(kModes_60_90, kModeId60);
     {
-        auto current = refreshRateConfigs->getCurrentRefreshRate();
-        EXPECT_EQ(current.getModeId(), HWC_CONFIG_ID_60);
-    }
-
-    refreshRateConfigs->setCurrentModeId(HWC_CONFIG_ID_90);
+        const auto current = configs.getCurrentRefreshRate();
+        EXPECT_EQ(current.getModeId(), kModeId60);
+    }
+
+    configs.setCurrentModeId(kModeId90);
     {
-        auto current = refreshRateConfigs->getCurrentRefreshRate();
-        EXPECT_EQ(current.getModeId(), HWC_CONFIG_ID_90);
-    }
-
-    ASSERT_GE(refreshRateConfigs->setDisplayManagerPolicy({HWC_CONFIG_ID_90, {Fps(90), Fps(90)}}),
-              0);
+        const auto current = configs.getCurrentRefreshRate();
+        EXPECT_EQ(current.getModeId(), kModeId90);
+    }
+
+    EXPECT_GE(configs.setDisplayManagerPolicy({kModeId90, {90_Hz, 90_Hz}}), 0);
     {
-        auto current = refreshRateConfigs->getCurrentRefreshRate();
-        EXPECT_EQ(current.getModeId(), HWC_CONFIG_ID_90);
+        const auto current = configs.getCurrentRefreshRate();
+        EXPECT_EQ(current.getModeId(), kModeId90);
     }
 }
 
 TEST_F(RefreshRateConfigsTest, getBestRefreshRate_noLayers) {
-    auto refreshRateConfigs =
-            std::make_unique<RefreshRateConfigs>(m60_72_90Device, /*currentConfigId=*/
-                                                 HWC_CONFIG_ID_72);
-
-    // If there are no layers we select the default frame rate, which is the max of the primary
-    // range.
-    auto layers = std::vector<LayerRequirement>{};
-    EXPECT_EQ(mExpected90Config,
-              refreshRateConfigs->getBestRefreshRate(layers, {.touch = false, .idle = false}));
-
-    ASSERT_GE(refreshRateConfigs->setDisplayManagerPolicy({HWC_CONFIG_ID_60, {Fps(60), Fps(60)}}),
-              0);
-    EXPECT_EQ(mExpected60Config,
-              refreshRateConfigs->getBestRefreshRate(layers, {.touch = false, .idle = false}));
+    {
+        TestableRefreshRateConfigs configs(kModes_60_72_90, kModeId72);
+
+        // If there are no layers we select the default frame rate, which is the max of the primary
+        // range.
+        EXPECT_EQ(asRefreshRate(kMode90), configs.getBestRefreshRate());
+
+        EXPECT_EQ(configs.setDisplayManagerPolicy({kModeId60, {60_Hz, 60_Hz}}), NO_ERROR);
+        EXPECT_EQ(asRefreshRate(kMode60), configs.getBestRefreshRate());
+    }
+    {
+        // We select max even when this will cause a non-seamless switch.
+        TestableRefreshRateConfigs configs(kModes_60_90_G1, kModeId60);
+        constexpr bool kAllowGroupSwitching = true;
+        EXPECT_EQ(configs.setDisplayManagerPolicy({kModeId90, kAllowGroupSwitching, {0_Hz, 90_Hz}}),
+                  NO_ERROR);
+        EXPECT_EQ(asRefreshRate(kMode90_G1), configs.getBestRefreshRate());
+    }
 }
 
 TEST_F(RefreshRateConfigsTest, getBestRefreshRate_60_90) {
-    auto refreshRateConfigs =
-            std::make_unique<RefreshRateConfigs>(m60_90Device,
-                                                 /*currentConfigId=*/HWC_CONFIG_ID_60);
-
-    auto layers = std::vector<LayerRequirement>{LayerRequirement{.weight = 1.0f}};
+    TestableRefreshRateConfigs configs(kModes_60_90, kModeId60);
+
+    std::vector<LayerRequirement> layers = {{.weight = 1.f}};
     auto& lr = layers[0];
 
     lr.vote = LayerVoteType::Min;
     lr.name = "Min";
-    EXPECT_EQ(mExpected60Config,
-              refreshRateConfigs->getBestRefreshRate(layers, {.touch = false, .idle = false}));
+    EXPECT_EQ(asRefreshRate(kMode60), configs.getBestRefreshRate(layers));
 
     lr.vote = LayerVoteType::Max;
     lr.name = "Max";
-    EXPECT_EQ(mExpected90Config,
-              refreshRateConfigs->getBestRefreshRate(layers, {.touch = false, .idle = false}));
-
-    lr.desiredRefreshRate = Fps(90.0f);
+    EXPECT_EQ(asRefreshRate(kMode90), configs.getBestRefreshRate(layers));
+
+    lr.desiredRefreshRate = 90_Hz;
     lr.vote = LayerVoteType::Heuristic;
     lr.name = "90Hz Heuristic";
-    EXPECT_EQ(mExpected90Config,
-              refreshRateConfigs->getBestRefreshRate(layers, {.touch = false, .idle = false}));
-
-    lr.desiredRefreshRate = Fps(60.0f);
+    EXPECT_EQ(asRefreshRate(kMode90), configs.getBestRefreshRate(layers));
+
+    lr.desiredRefreshRate = 60_Hz;
     lr.name = "60Hz Heuristic";
-    EXPECT_EQ(mExpected60Config,
-              refreshRateConfigs->getBestRefreshRate(layers, {.touch = false, .idle = false}));
-
-    lr.desiredRefreshRate = Fps(45.0f);
+    EXPECT_EQ(asRefreshRate(kMode60), configs.getBestRefreshRate(layers));
+
+    lr.desiredRefreshRate = 45_Hz;
     lr.name = "45Hz Heuristic";
-    EXPECT_EQ(mExpected90Config,
-              refreshRateConfigs->getBestRefreshRate(layers, {.touch = false, .idle = false}));
-
-    lr.desiredRefreshRate = Fps(30.0f);
+    EXPECT_EQ(asRefreshRate(kMode90), configs.getBestRefreshRate(layers));
+
+    lr.desiredRefreshRate = 30_Hz;
     lr.name = "30Hz Heuristic";
-    EXPECT_EQ(mExpected60Config,
-              refreshRateConfigs->getBestRefreshRate(layers, {.touch = false, .idle = false}));
-
-    lr.desiredRefreshRate = Fps(24.0f);
+    EXPECT_EQ(asRefreshRate(kMode60), configs.getBestRefreshRate(layers));
+
+    lr.desiredRefreshRate = 24_Hz;
     lr.name = "24Hz Heuristic";
-    EXPECT_EQ(mExpected60Config,
-              refreshRateConfigs->getBestRefreshRate(layers, {.touch = false, .idle = false}));
+    EXPECT_EQ(asRefreshRate(kMode60), configs.getBestRefreshRate(layers));
 
     lr.name = "";
-    ASSERT_GE(refreshRateConfigs->setDisplayManagerPolicy({HWC_CONFIG_ID_60, {Fps(60), Fps(60)}}),
-              0);
+    EXPECT_GE(configs.setDisplayManagerPolicy({kModeId60, {60_Hz, 60_Hz}}), 0);
 
     lr.vote = LayerVoteType::Min;
-    EXPECT_EQ(mExpected60Config,
-              refreshRateConfigs->getBestRefreshRate(layers, {.touch = false, .idle = false}));
+    EXPECT_EQ(asRefreshRate(kMode60), configs.getBestRefreshRate(layers));
 
     lr.vote = LayerVoteType::Max;
-    EXPECT_EQ(mExpected60Config,
-              refreshRateConfigs->getBestRefreshRate(layers, {.touch = false, .idle = false}));
-
-    lr.desiredRefreshRate = Fps(90.0f);
+    EXPECT_EQ(asRefreshRate(kMode60), configs.getBestRefreshRate(layers));
+
+    lr.desiredRefreshRate = 90_Hz;
     lr.vote = LayerVoteType::Heuristic;
-    EXPECT_EQ(mExpected60Config,
-              refreshRateConfigs->getBestRefreshRate(layers, {.touch = false, .idle = false}));
-
-    lr.desiredRefreshRate = Fps(60.0f);
-    EXPECT_EQ(mExpected60Config,
-              refreshRateConfigs->getBestRefreshRate(layers, {.touch = false, .idle = false}));
-
-    lr.desiredRefreshRate = Fps(45.0f);
-    EXPECT_EQ(mExpected60Config,
-              refreshRateConfigs->getBestRefreshRate(layers, {.touch = false, .idle = false}));
-
-    lr.desiredRefreshRate = Fps(30.0f);
-    EXPECT_EQ(mExpected60Config,
-              refreshRateConfigs->getBestRefreshRate(layers, {.touch = false, .idle = false}));
-
-    lr.desiredRefreshRate = Fps(24.0f);
-    EXPECT_EQ(mExpected60Config,
-              refreshRateConfigs->getBestRefreshRate(layers, {.touch = false, .idle = false}));
-
-    ASSERT_GE(refreshRateConfigs->setDisplayManagerPolicy(
-                      {HWC_CONFIG_ID_90, {Fps(90.0f), Fps(90.0f)}}),
-              0);
+    EXPECT_EQ(asRefreshRate(kMode60), configs.getBestRefreshRate(layers));
+
+    lr.desiredRefreshRate = 60_Hz;
+    EXPECT_EQ(asRefreshRate(kMode60), configs.getBestRefreshRate(layers));
+
+    lr.desiredRefreshRate = 45_Hz;
+    EXPECT_EQ(asRefreshRate(kMode60), configs.getBestRefreshRate(layers));
+
+    lr.desiredRefreshRate = 30_Hz;
+    EXPECT_EQ(asRefreshRate(kMode60), configs.getBestRefreshRate(layers));
+
+    lr.desiredRefreshRate = 24_Hz;
+    EXPECT_EQ(asRefreshRate(kMode60), configs.getBestRefreshRate(layers));
+
+    EXPECT_GE(configs.setDisplayManagerPolicy({kModeId90, {90_Hz, 90_Hz}}), 0);
 
     lr.vote = LayerVoteType::Min;
-    EXPECT_EQ(mExpected90Config,
-              refreshRateConfigs->getBestRefreshRate(layers, {.touch = false, .idle = false}));
+    EXPECT_EQ(asRefreshRate(kMode90), configs.getBestRefreshRate(layers));
 
     lr.vote = LayerVoteType::Max;
-    EXPECT_EQ(mExpected90Config,
-              refreshRateConfigs->getBestRefreshRate(layers, {.touch = false, .idle = false}));
-
-    lr.desiredRefreshRate = Fps(90.0f);
+    EXPECT_EQ(asRefreshRate(kMode90), configs.getBestRefreshRate(layers));
+
+    lr.desiredRefreshRate = 90_Hz;
     lr.vote = LayerVoteType::Heuristic;
-    EXPECT_EQ(mExpected90Config,
-              refreshRateConfigs->getBestRefreshRate(layers, {.touch = false, .idle = false}));
-
-    lr.desiredRefreshRate = Fps(60.0f);
-    EXPECT_EQ(mExpected90Config,
-              refreshRateConfigs->getBestRefreshRate(layers, {.touch = false, .idle = false}));
-
-    lr.desiredRefreshRate = Fps(45.0f);
-    EXPECT_EQ(mExpected90Config,
-              refreshRateConfigs->getBestRefreshRate(layers, {.touch = false, .idle = false}));
-
-    lr.desiredRefreshRate = Fps(30.0f);
-    EXPECT_EQ(mExpected90Config,
-              refreshRateConfigs->getBestRefreshRate(layers, {.touch = false, .idle = false}));
-
-    lr.desiredRefreshRate = Fps(24.0f);
-    EXPECT_EQ(mExpected90Config,
-              refreshRateConfigs->getBestRefreshRate(layers, {.touch = false, .idle = false}));
-
-    ASSERT_GE(refreshRateConfigs->setDisplayManagerPolicy(
-                      {HWC_CONFIG_ID_60, {Fps(0.0f), Fps(120.0f)}}),
-              0);
+    EXPECT_EQ(asRefreshRate(kMode90), configs.getBestRefreshRate(layers));
+
+    lr.desiredRefreshRate = 60_Hz;
+    EXPECT_EQ(asRefreshRate(kMode90), configs.getBestRefreshRate(layers));
+
+    lr.desiredRefreshRate = 45_Hz;
+    EXPECT_EQ(asRefreshRate(kMode90), configs.getBestRefreshRate(layers));
+
+    lr.desiredRefreshRate = 30_Hz;
+    EXPECT_EQ(asRefreshRate(kMode90), configs.getBestRefreshRate(layers));
+
+    lr.desiredRefreshRate = 24_Hz;
+    EXPECT_EQ(asRefreshRate(kMode90), configs.getBestRefreshRate(layers));
+
+    EXPECT_GE(configs.setDisplayManagerPolicy({kModeId60, {0_Hz, 120_Hz}}), 0);
     lr.vote = LayerVoteType::Min;
-    EXPECT_EQ(mExpected60Config,
-              refreshRateConfigs->getBestRefreshRate(layers, {.touch = false, .idle = false}));
+    EXPECT_EQ(asRefreshRate(kMode60), configs.getBestRefreshRate(layers));
 
     lr.vote = LayerVoteType::Max;
-    EXPECT_EQ(mExpected90Config,
-              refreshRateConfigs->getBestRefreshRate(layers, {.touch = false, .idle = false}));
-
-    lr.desiredRefreshRate = Fps(90.0f);
+    EXPECT_EQ(asRefreshRate(kMode90), configs.getBestRefreshRate(layers));
+
+    lr.desiredRefreshRate = 90_Hz;
     lr.vote = LayerVoteType::Heuristic;
-    EXPECT_EQ(mExpected90Config,
-              refreshRateConfigs->getBestRefreshRate(layers, {.touch = false, .idle = false}));
-
-    lr.desiredRefreshRate = Fps(60.0f);
-    EXPECT_EQ(mExpected60Config,
-              refreshRateConfigs->getBestRefreshRate(layers, {.touch = false, .idle = false}));
-
-    lr.desiredRefreshRate = Fps(45.0f);
-    EXPECT_EQ(mExpected90Config,
-              refreshRateConfigs->getBestRefreshRate(layers, {.touch = false, .idle = false}));
-
-    lr.desiredRefreshRate = Fps(30.0f);
-    EXPECT_EQ(mExpected60Config,
-              refreshRateConfigs->getBestRefreshRate(layers, {.touch = false, .idle = false}));
-
-    lr.desiredRefreshRate = Fps(24.0f);
-    EXPECT_EQ(mExpected60Config,
-              refreshRateConfigs->getBestRefreshRate(layers, {.touch = false, .idle = false}));
+    EXPECT_EQ(asRefreshRate(kMode90), configs.getBestRefreshRate(layers));
+
+    lr.desiredRefreshRate = 60_Hz;
+    EXPECT_EQ(asRefreshRate(kMode60), configs.getBestRefreshRate(layers));
+
+    lr.desiredRefreshRate = 45_Hz;
+    EXPECT_EQ(asRefreshRate(kMode90), configs.getBestRefreshRate(layers));
+
+    lr.desiredRefreshRate = 30_Hz;
+    EXPECT_EQ(asRefreshRate(kMode60), configs.getBestRefreshRate(layers));
+
+    lr.desiredRefreshRate = 24_Hz;
+    EXPECT_EQ(asRefreshRate(kMode60), configs.getBestRefreshRate(layers));
 }
 
 TEST_F(RefreshRateConfigsTest, getBestRefreshRate_multipleThreshold_60_90) {
-    RefreshRateConfigs::Config config = {.frameRateMultipleThreshold = 90};
-    auto refreshRateConfigs =
-            std::make_unique<RefreshRateConfigs>(m60_90Device,
-                                                 /*currentConfigId=*/HWC_CONFIG_ID_60, config);
-
-    auto layers = std::vector<LayerRequirement>{LayerRequirement{.weight = 1.0f}};
+    TestableRefreshRateConfigs configs(kModes_60_90, kModeId60, {.frameRateMultipleThreshold = 90});
+
+    std::vector<LayerRequirement> layers = {{.weight = 1.f}};
     auto& lr = layers[0];
 
     lr.vote = LayerVoteType::Min;
     lr.name = "Min";
-    EXPECT_EQ(mExpected60Config,
-              refreshRateConfigs->getBestRefreshRate(layers, {.touch = false, .idle = false}));
+    EXPECT_EQ(asRefreshRate(kMode60), configs.getBestRefreshRate(layers));
 
     lr.vote = LayerVoteType::Max;
     lr.name = "Max";
-    EXPECT_EQ(mExpected90Config,
-              refreshRateConfigs->getBestRefreshRate(layers, {.touch = false, .idle = false}));
-
-    lr.desiredRefreshRate = Fps(90.0f);
+    EXPECT_EQ(asRefreshRate(kMode90), configs.getBestRefreshRate(layers));
+
+    lr.desiredRefreshRate = 90_Hz;
     lr.vote = LayerVoteType::Heuristic;
     lr.name = "90Hz Heuristic";
-    EXPECT_EQ(mExpected90Config,
-              refreshRateConfigs->getBestRefreshRate(layers, {.touch = false, .idle = false}));
-
-    lr.desiredRefreshRate = Fps(60.0f);
+    EXPECT_EQ(asRefreshRate(kMode90), configs.getBestRefreshRate(layers));
+
+    lr.desiredRefreshRate = 60_Hz;
     lr.name = "60Hz Heuristic";
-    EXPECT_EQ(mExpected60Config,
-              refreshRateConfigs->getBestRefreshRate(layers, {.touch = false, .idle = false}));
-
-    lr.desiredRefreshRate = Fps(45.0f);
+    EXPECT_EQ(asRefreshRate(kMode60), configs.getBestRefreshRate(layers));
+
+    lr.desiredRefreshRate = 45_Hz;
     lr.name = "45Hz Heuristic";
-    EXPECT_EQ(mExpected90Config,
-              refreshRateConfigs->getBestRefreshRate(layers, {.touch = false, .idle = false}));
-
-    lr.desiredRefreshRate = Fps(30.0f);
+    EXPECT_EQ(asRefreshRate(kMode90), configs.getBestRefreshRate(layers));
+
+    lr.desiredRefreshRate = 30_Hz;
     lr.name = "30Hz Heuristic";
-    EXPECT_EQ(mExpected60Config,
-              refreshRateConfigs->getBestRefreshRate(layers, {.touch = false, .idle = false}));
-
-    lr.desiredRefreshRate = Fps(24.0f);
+    EXPECT_EQ(asRefreshRate(kMode60), configs.getBestRefreshRate(layers));
+
+    lr.desiredRefreshRate = 24_Hz;
     lr.name = "24Hz Heuristic";
-    EXPECT_EQ(mExpected60Config,
-              refreshRateConfigs->getBestRefreshRate(layers, {.touch = false, .idle = false}));
+    EXPECT_EQ(asRefreshRate(kMode60), configs.getBestRefreshRate(layers));
 }
 
 TEST_F(RefreshRateConfigsTest, getBestRefreshRate_60_72_90) {
-    auto refreshRateConfigs =
-            std::make_unique<RefreshRateConfigs>(m60_72_90Device,
-                                                 /*currentConfigId=*/HWC_CONFIG_ID_60);
-
-    auto layers = std::vector<LayerRequirement>{LayerRequirement{.weight = 1.0f}};
+    TestableRefreshRateConfigs configs(kModes_60_72_90, kModeId60);
+
+    std::vector<LayerRequirement> layers = {{.weight = 1.f}};
     auto& lr = layers[0];
 
     lr.vote = LayerVoteType::Min;
-    EXPECT_EQ(mExpected60Config,
-              refreshRateConfigs->getBestRefreshRate(layers, {.touch = false, .idle = false}));
+    EXPECT_EQ(asRefreshRate(kMode60), configs.getBestRefreshRate(layers));
 
     lr.vote = LayerVoteType::Max;
-    EXPECT_EQ(mExpected90Config,
-              refreshRateConfigs->getBestRefreshRate(layers, {.touch = false, .idle = false}));
-
-    lr.desiredRefreshRate = Fps(90.0f);
+    EXPECT_EQ(asRefreshRate(kMode90), configs.getBestRefreshRate(layers));
+
+    lr.desiredRefreshRate = 90_Hz;
     lr.vote = LayerVoteType::Heuristic;
-    EXPECT_EQ(mExpected90Config,
-              refreshRateConfigs->getBestRefreshRate(layers, {.touch = false, .idle = false}));
-
-    lr.desiredRefreshRate = Fps(60.0f);
-    EXPECT_EQ(mExpected60Config,
-              refreshRateConfigs->getBestRefreshRate(layers, {.touch = false, .idle = false}));
-
-    lr.desiredRefreshRate = Fps(45.0f);
-    EXPECT_EQ(mExpected90Config,
-              refreshRateConfigs->getBestRefreshRate(layers, {.touch = false, .idle = false}));
-
-    lr.desiredRefreshRate = Fps(30.0f);
-    EXPECT_EQ(mExpected60Config,
-              refreshRateConfigs->getBestRefreshRate(layers, {.touch = false, .idle = false}));
-
-    lr.desiredRefreshRate = Fps(24.0f);
-    EXPECT_EQ(mExpected72Config,
-              refreshRateConfigs->getBestRefreshRate(layers, {.touch = false, .idle = false}));
+    EXPECT_EQ(asRefreshRate(kMode90), configs.getBestRefreshRate(layers));
+
+    lr.desiredRefreshRate = 60_Hz;
+    EXPECT_EQ(asRefreshRate(kMode60), configs.getBestRefreshRate(layers));
+
+    lr.desiredRefreshRate = 45_Hz;
+    EXPECT_EQ(asRefreshRate(kMode90), configs.getBestRefreshRate(layers));
+
+    lr.desiredRefreshRate = 30_Hz;
+    EXPECT_EQ(asRefreshRate(kMode60), configs.getBestRefreshRate(layers));
+
+    lr.desiredRefreshRate = 24_Hz;
+    EXPECT_EQ(asRefreshRate(kMode72), configs.getBestRefreshRate(layers));
 }
 
 TEST_F(RefreshRateConfigsTest, getBestRefreshRate_30_60_72_90_120) {
-    auto refreshRateConfigs =
-            std::make_unique<RefreshRateConfigs>(m30_60_72_90_120Device,
-                                                 /*currentConfigId=*/HWC_CONFIG_ID_60);
-
-    auto layers = std::vector<LayerRequirement>{LayerRequirement{.weight = 1.0f},
-                                                LayerRequirement{.weight = 1.0f}};
+    TestableRefreshRateConfigs configs(kModes_30_60_72_90_120, kModeId60);
+
+    std::vector<LayerRequirement> layers = {{.weight = 1.f}, {.weight = 1.f}};
     auto& lr1 = layers[0];
     auto& lr2 = layers[1];
 
-    lr1.desiredRefreshRate = Fps(24.0f);
+    lr1.desiredRefreshRate = 24_Hz;
     lr1.vote = LayerVoteType::Heuristic;
-    lr2.desiredRefreshRate = Fps(60.0f);
+    lr2.desiredRefreshRate = 60_Hz;
     lr2.vote = LayerVoteType::Heuristic;
-    EXPECT_EQ(mExpected120Config,
-              refreshRateConfigs->getBestRefreshRate(layers, {.touch = false, .idle = false}));
-
-    lr1.desiredRefreshRate = Fps(24.0f);
+    EXPECT_EQ(asRefreshRate(kMode120), configs.getBestRefreshRate(layers));
+
+    lr1.desiredRefreshRate = 24_Hz;
     lr1.vote = LayerVoteType::Heuristic;
-    lr2.desiredRefreshRate = Fps(48.0f);
+    lr2.desiredRefreshRate = 48_Hz;
     lr2.vote = LayerVoteType::Heuristic;
-    EXPECT_EQ(mExpected72Config,
-              refreshRateConfigs->getBestRefreshRate(layers, {.touch = false, .idle = false}));
-
-    lr1.desiredRefreshRate = Fps(24.0f);
+    EXPECT_EQ(asRefreshRate(kMode72), configs.getBestRefreshRate(layers));
+
+    lr1.desiredRefreshRate = 24_Hz;
     lr1.vote = LayerVoteType::Heuristic;
-    lr2.desiredRefreshRate = Fps(48.0f);
+    lr2.desiredRefreshRate = 48_Hz;
     lr2.vote = LayerVoteType::Heuristic;
-    EXPECT_EQ(mExpected72Config,
-              refreshRateConfigs->getBestRefreshRate(layers, {.touch = false, .idle = false}));
+    EXPECT_EQ(asRefreshRate(kMode72), configs.getBestRefreshRate(layers));
 }
 
 TEST_F(RefreshRateConfigsTest, getBestRefreshRate_30_60_90_120_DifferentTypes) {
-    auto refreshRateConfigs =
-            std::make_unique<RefreshRateConfigs>(m30_60_72_90_120Device,
-                                                 /*currentConfigId=*/HWC_CONFIG_ID_60);
-
-    auto layers = std::vector<LayerRequirement>{LayerRequirement{.weight = 1.0f},
-                                                LayerRequirement{.weight = 1.0f}};
+    TestableRefreshRateConfigs configs(kModes_30_60_72_90_120, kModeId60);
+
+    std::vector<LayerRequirement> layers = {{.weight = 1.f}, {.weight = 1.f}};
     auto& lr1 = layers[0];
     auto& lr2 = layers[1];
 
-    lr1.desiredRefreshRate = Fps(24.0f);
+    lr1.desiredRefreshRate = 24_Hz;
     lr1.vote = LayerVoteType::ExplicitDefault;
     lr1.name = "24Hz ExplicitDefault";
-    lr2.desiredRefreshRate = Fps(60.0f);
+    lr2.desiredRefreshRate = 60_Hz;
     lr2.vote = LayerVoteType::Heuristic;
     lr2.name = "60Hz Heuristic";
-    EXPECT_EQ(mExpected120Config,
-              refreshRateConfigs->getBestRefreshRate(layers, {.touch = false, .idle = false}));
-
-    lr1.desiredRefreshRate = Fps(24.0f);
+    EXPECT_EQ(asRefreshRate(kMode120), configs.getBestRefreshRate(layers));
+
+    lr1.desiredRefreshRate = 24_Hz;
     lr1.vote = LayerVoteType::ExplicitExactOrMultiple;
     lr1.name = "24Hz ExplicitExactOrMultiple";
-    lr2.desiredRefreshRate = Fps(60.0f);
+    lr2.desiredRefreshRate = 60_Hz;
     lr2.vote = LayerVoteType::Heuristic;
     lr2.name = "60Hz Heuristic";
-    EXPECT_EQ(mExpected120Config,
-              refreshRateConfigs->getBestRefreshRate(layers, {.touch = false, .idle = false}));
-
-    lr1.desiredRefreshRate = Fps(24.0f);
+    EXPECT_EQ(asRefreshRate(kMode120), configs.getBestRefreshRate(layers));
+
+    lr1.desiredRefreshRate = 24_Hz;
     lr1.vote = LayerVoteType::ExplicitExactOrMultiple;
     lr1.name = "24Hz ExplicitExactOrMultiple";
-    lr2.desiredRefreshRate = Fps(60.0f);
+    lr2.desiredRefreshRate = 60_Hz;
     lr2.vote = LayerVoteType::ExplicitDefault;
     lr2.name = "60Hz ExplicitDefault";
-    EXPECT_EQ(mExpected120Config,
-              refreshRateConfigs->getBestRefreshRate(layers, {.touch = false, .idle = false}));
-
-    lr1.desiredRefreshRate = Fps(24.0f);
+    EXPECT_EQ(asRefreshRate(kMode120), configs.getBestRefreshRate(layers));
+
+    lr1.desiredRefreshRate = 24_Hz;
     lr1.vote = LayerVoteType::ExplicitExactOrMultiple;
     lr1.name = "24Hz ExplicitExactOrMultiple";
-    lr2.desiredRefreshRate = Fps(90.0f);
+    lr2.desiredRefreshRate = 90_Hz;
     lr2.vote = LayerVoteType::Heuristic;
     lr2.name = "90Hz Heuristic";
-    EXPECT_EQ(mExpected90Config,
-              refreshRateConfigs->getBestRefreshRate(layers, {.touch = false, .idle = false}));
-
-    lr1.desiredRefreshRate = Fps(24.0f);
+    EXPECT_EQ(asRefreshRate(kMode90), configs.getBestRefreshRate(layers));
+
+    lr1.desiredRefreshRate = 24_Hz;
     lr1.vote = LayerVoteType::ExplicitExactOrMultiple;
     lr1.name = "24Hz ExplicitExactOrMultiple";
-    lr2.desiredRefreshRate = Fps(90.0f);
+    lr2.desiredRefreshRate = 90_Hz;
     lr2.vote = LayerVoteType::ExplicitDefault;
     lr2.name = "90Hz Heuristic";
-    EXPECT_EQ(mExpected72Config,
-              refreshRateConfigs->getBestRefreshRate(layers, {.touch = false, .idle = false}));
-
-    lr1.desiredRefreshRate = Fps(24.0f);
+    EXPECT_EQ(asRefreshRate(kMode72), configs.getBestRefreshRate(layers));
+
+    lr1.desiredRefreshRate = 24_Hz;
     lr1.vote = LayerVoteType::ExplicitDefault;
     lr1.name = "24Hz ExplicitDefault";
-    lr2.desiredRefreshRate = Fps(90.0f);
+    lr2.desiredRefreshRate = 90_Hz;
     lr2.vote = LayerVoteType::Heuristic;
     lr2.name = "90Hz Heuristic";
-    EXPECT_EQ(mExpected90Config,
-              refreshRateConfigs->getBestRefreshRate(layers, {.touch = false, .idle = false}));
-
-    lr1.desiredRefreshRate = Fps(24.0f);
+    EXPECT_EQ(asRefreshRate(kMode90), configs.getBestRefreshRate(layers));
+
+    lr1.desiredRefreshRate = 24_Hz;
     lr1.vote = LayerVoteType::Heuristic;
     lr1.name = "24Hz Heuristic";
-    lr2.desiredRefreshRate = Fps(90.0f);
+    lr2.desiredRefreshRate = 90_Hz;
     lr2.vote = LayerVoteType::ExplicitDefault;
     lr2.name = "90Hz ExplicitDefault";
-    EXPECT_EQ(mExpected72Config,
-              refreshRateConfigs->getBestRefreshRate(layers, {.touch = false, .idle = false}));
-
-    lr1.desiredRefreshRate = Fps(24.0f);
+    EXPECT_EQ(asRefreshRate(kMode72), configs.getBestRefreshRate(layers));
+
+    lr1.desiredRefreshRate = 24_Hz;
     lr1.vote = LayerVoteType::ExplicitExactOrMultiple;
     lr1.name = "24Hz ExplicitExactOrMultiple";
-    lr2.desiredRefreshRate = Fps(90.0f);
+    lr2.desiredRefreshRate = 90_Hz;
     lr2.vote = LayerVoteType::ExplicitDefault;
     lr2.name = "90Hz ExplicitDefault";
-    EXPECT_EQ(mExpected72Config,
-              refreshRateConfigs->getBestRefreshRate(layers, {.touch = false, .idle = false}));
-
-    lr1.desiredRefreshRate = Fps(24.0f);
+    EXPECT_EQ(asRefreshRate(kMode72), configs.getBestRefreshRate(layers));
+
+    lr1.desiredRefreshRate = 24_Hz;
     lr1.vote = LayerVoteType::ExplicitDefault;
     lr1.name = "24Hz ExplicitDefault";
-    lr2.desiredRefreshRate = Fps(90.0f);
+    lr2.desiredRefreshRate = 90_Hz;
     lr2.vote = LayerVoteType::ExplicitExactOrMultiple;
     lr2.name = "90Hz ExplicitExactOrMultiple";
-    EXPECT_EQ(mExpected90Config,
-              refreshRateConfigs->getBestRefreshRate(layers, {.touch = false, .idle = false}));
+    EXPECT_EQ(asRefreshRate(kMode90), configs.getBestRefreshRate(layers));
 }
 
 TEST_F(RefreshRateConfigsTest, getBestRefreshRate_30_60_90_120_DifferentTypes_multipleThreshold) {
-    RefreshRateConfigs::Config config = {.frameRateMultipleThreshold = 120};
-    auto refreshRateConfigs =
-            std::make_unique<RefreshRateConfigs>(m30_60_72_90_120Device,
-                                                 /*currentConfigId=*/HWC_CONFIG_ID_60, config);
-
-    auto layers = std::vector<LayerRequirement>{LayerRequirement{.weight = 1.0f},
-                                                LayerRequirement{.weight = 1.0f}};
+    TestableRefreshRateConfigs configs(kModes_30_60_72_90_120, kModeId60,
+                                       {.frameRateMultipleThreshold = 120});
+
+    std::vector<LayerRequirement> layers = {{.weight = 1.f}, {.weight = 1.f}};
     auto& lr1 = layers[0];
     auto& lr2 = layers[1];
 
-    lr1.desiredRefreshRate = Fps(24.0f);
+    lr1.desiredRefreshRate = 24_Hz;
     lr1.vote = LayerVoteType::ExplicitDefault;
     lr1.name = "24Hz ExplicitDefault";
-    lr2.desiredRefreshRate = Fps(60.0f);
+    lr2.desiredRefreshRate = 60_Hz;
     lr2.vote = LayerVoteType::Heuristic;
     lr2.name = "60Hz Heuristic";
-    EXPECT_EQ(mExpected120Config,
-              refreshRateConfigs->getBestRefreshRate(layers, {.touch = false, .idle = false}));
-
-    lr1.desiredRefreshRate = Fps(24.0f);
+    EXPECT_EQ(asRefreshRate(kMode120), configs.getBestRefreshRate(layers));
+
+    lr1.desiredRefreshRate = 24_Hz;
     lr1.vote = LayerVoteType::ExplicitExactOrMultiple;
     lr1.name = "24Hz ExplicitExactOrMultiple";
-    lr2.desiredRefreshRate = Fps(60.0f);
+    lr2.desiredRefreshRate = 60_Hz;
     lr2.vote = LayerVoteType::Heuristic;
     lr2.name = "60Hz Heuristic";
-    EXPECT_EQ(mExpected60Config,
-              refreshRateConfigs->getBestRefreshRate(layers, {.touch = false, .idle = false}));
-
-    lr1.desiredRefreshRate = Fps(24.0f);
+    EXPECT_EQ(asRefreshRate(kMode60), configs.getBestRefreshRate(layers));
+
+    lr1.desiredRefreshRate = 24_Hz;
     lr1.vote = LayerVoteType::ExplicitExactOrMultiple;
     lr1.name = "24Hz ExplicitExactOrMultiple";
-    lr2.desiredRefreshRate = Fps(60.0f);
+    lr2.desiredRefreshRate = 60_Hz;
     lr2.vote = LayerVoteType::ExplicitDefault;
     lr2.name = "60Hz ExplicitDefault";
-    EXPECT_EQ(mExpected72Config,
-              refreshRateConfigs->getBestRefreshRate(layers, {.touch = false, .idle = false}));
-
-    lr1.desiredRefreshRate = Fps(24.0f);
+    EXPECT_EQ(asRefreshRate(kMode72), configs.getBestRefreshRate(layers));
+
+    lr1.desiredRefreshRate = 24_Hz;
     lr1.vote = LayerVoteType::ExplicitExactOrMultiple;
     lr1.name = "24Hz ExplicitExactOrMultiple";
-    lr2.desiredRefreshRate = Fps(90.0f);
+    lr2.desiredRefreshRate = 90_Hz;
     lr2.vote = LayerVoteType::Heuristic;
     lr2.name = "90Hz Heuristic";
-    EXPECT_EQ(mExpected90Config,
-              refreshRateConfigs->getBestRefreshRate(layers, {.touch = false, .idle = false}));
-
-    lr1.desiredRefreshRate = Fps(24.0f);
+    EXPECT_EQ(asRefreshRate(kMode90), configs.getBestRefreshRate(layers));
+
+    lr1.desiredRefreshRate = 24_Hz;
     lr1.vote = LayerVoteType::ExplicitExactOrMultiple;
     lr1.name = "24Hz ExplicitExactOrMultiple";
-    lr2.desiredRefreshRate = Fps(90.0f);
+    lr2.desiredRefreshRate = 90_Hz;
     lr2.vote = LayerVoteType::ExplicitDefault;
     lr2.name = "90Hz Heuristic";
-    EXPECT_EQ(mExpected72Config,
-              refreshRateConfigs->getBestRefreshRate(layers, {.touch = false, .idle = false}));
-
-    lr1.desiredRefreshRate = Fps(24.0f);
+    EXPECT_EQ(asRefreshRate(kMode72), configs.getBestRefreshRate(layers));
+
+    lr1.desiredRefreshRate = 24_Hz;
     lr1.vote = LayerVoteType::ExplicitDefault;
     lr1.name = "24Hz ExplicitDefault";
-    lr2.desiredRefreshRate = Fps(90.0f);
+    lr2.desiredRefreshRate = 90_Hz;
     lr2.vote = LayerVoteType::Heuristic;
     lr2.name = "90Hz Heuristic";
-    EXPECT_EQ(mExpected90Config,
-              refreshRateConfigs->getBestRefreshRate(layers, {.touch = false, .idle = false}));
-
-    lr1.desiredRefreshRate = Fps(24.0f);
+    EXPECT_EQ(asRefreshRate(kMode90), configs.getBestRefreshRate(layers));
+
+    lr1.desiredRefreshRate = 24_Hz;
     lr1.vote = LayerVoteType::Heuristic;
     lr1.name = "24Hz Heuristic";
-    lr2.desiredRefreshRate = Fps(90.0f);
+    lr2.desiredRefreshRate = 90_Hz;
     lr2.vote = LayerVoteType::ExplicitDefault;
     lr2.name = "90Hz ExplicitDefault";
-    EXPECT_EQ(mExpected72Config,
-              refreshRateConfigs->getBestRefreshRate(layers, {.touch = false, .idle = false}));
-
-    lr1.desiredRefreshRate = Fps(24.0f);
+    EXPECT_EQ(asRefreshRate(kMode72), configs.getBestRefreshRate(layers));
+
+    lr1.desiredRefreshRate = 24_Hz;
     lr1.vote = LayerVoteType::ExplicitExactOrMultiple;
     lr1.name = "24Hz ExplicitExactOrMultiple";
-    lr2.desiredRefreshRate = Fps(90.0f);
+    lr2.desiredRefreshRate = 90_Hz;
     lr2.vote = LayerVoteType::ExplicitDefault;
     lr2.name = "90Hz ExplicitDefault";
-    EXPECT_EQ(mExpected72Config,
-              refreshRateConfigs->getBestRefreshRate(layers, {.touch = false, .idle = false}));
-
-    lr1.desiredRefreshRate = Fps(24.0f);
+    EXPECT_EQ(asRefreshRate(kMode72), configs.getBestRefreshRate(layers));
+
+    lr1.desiredRefreshRate = 24_Hz;
     lr1.vote = LayerVoteType::ExplicitDefault;
     lr1.name = "24Hz ExplicitDefault";
-    lr2.desiredRefreshRate = Fps(90.0f);
+    lr2.desiredRefreshRate = 90_Hz;
     lr2.vote = LayerVoteType::ExplicitExactOrMultiple;
     lr2.name = "90Hz ExplicitExactOrMultiple";
-    EXPECT_EQ(mExpected90Config,
-              refreshRateConfigs->getBestRefreshRate(layers, {.touch = false, .idle = false}));
+    EXPECT_EQ(asRefreshRate(kMode90), configs.getBestRefreshRate(layers));
 }
 
 TEST_F(RefreshRateConfigsTest, getBestRefreshRate_30_60) {
-    auto refreshRateConfigs =
-            std::make_unique<RefreshRateConfigs>(m30_60Device,
-                                                 /*currentConfigId=*/HWC_CONFIG_ID_60);
-
-    auto layers = std::vector<LayerRequirement>{LayerRequirement{.weight = 1.0f}};
+    TestableRefreshRateConfigs configs(kModes_30_60, kModeId60);
+
+    std::vector<LayerRequirement> layers = {{.weight = 1.f}};
     auto& lr = layers[0];
 
     lr.vote = LayerVoteType::Min;
-    EXPECT_EQ(mExpected30Config,
-              refreshRateConfigs->getBestRefreshRate(layers, {.touch = false, .idle = false}));
+    EXPECT_EQ(asRefreshRate(kMode30), configs.getBestRefreshRate(layers));
 
     lr.vote = LayerVoteType::Max;
-    EXPECT_EQ(mExpected60Config,
-              refreshRateConfigs->getBestRefreshRate(layers, {.touch = false, .idle = false}));
-
-    lr.desiredRefreshRate = Fps(90.0f);
+    EXPECT_EQ(asRefreshRate(kMode60), configs.getBestRefreshRate(layers));
+
+    lr.desiredRefreshRate = 90_Hz;
     lr.vote = LayerVoteType::Heuristic;
-    EXPECT_EQ(mExpected60Config,
-              refreshRateConfigs->getBestRefreshRate(layers, {.touch = false, .idle = false}));
-
-    lr.desiredRefreshRate = Fps(60.0f);
-    EXPECT_EQ(mExpected60Config,
-              refreshRateConfigs->getBestRefreshRate(layers, {.touch = false, .idle = false}));
-
-    lr.desiredRefreshRate = Fps(45.0f);
-    EXPECT_EQ(mExpected60Config,
-              refreshRateConfigs->getBestRefreshRate(layers, {.touch = false, .idle = false}));
-
-    lr.desiredRefreshRate = Fps(30.0f);
-    EXPECT_EQ(mExpected30Config,
-              refreshRateConfigs->getBestRefreshRate(layers, {.touch = false, .idle = false}));
-
-    lr.desiredRefreshRate = Fps(24.0f);
-    EXPECT_EQ(mExpected60Config,
-              refreshRateConfigs->getBestRefreshRate(layers, {.touch = false, .idle = false}));
+    EXPECT_EQ(asRefreshRate(kMode60), configs.getBestRefreshRate(layers));
+
+    lr.desiredRefreshRate = 60_Hz;
+    EXPECT_EQ(asRefreshRate(kMode60), configs.getBestRefreshRate(layers));
+
+    lr.desiredRefreshRate = 45_Hz;
+    EXPECT_EQ(asRefreshRate(kMode60), configs.getBestRefreshRate(layers));
+
+    lr.desiredRefreshRate = 30_Hz;
+    EXPECT_EQ(asRefreshRate(kMode30), configs.getBestRefreshRate(layers));
+
+    lr.desiredRefreshRate = 24_Hz;
+    EXPECT_EQ(asRefreshRate(kMode60), configs.getBestRefreshRate(layers));
 }
 
 TEST_F(RefreshRateConfigsTest, getBestRefreshRate_30_60_72_90) {
-    auto refreshRateConfigs =
-            std::make_unique<RefreshRateConfigs>(m30_60_72_90Device,
-                                                 /*currentConfigId=*/HWC_CONFIG_ID_60);
-
-    auto layers = std::vector<LayerRequirement>{LayerRequirement{.weight = 1.0f}};
+    TestableRefreshRateConfigs configs(kModes_30_60_72_90, kModeId60);
+
+    std::vector<LayerRequirement> layers = {{.weight = 1.f}};
     auto& lr = layers[0];
 
     lr.vote = LayerVoteType::Min;
     lr.name = "Min";
-    EXPECT_EQ(mExpected30Config,
-              refreshRateConfigs->getBestRefreshRate(layers, {.touch = false, .idle = false}));
+    EXPECT_EQ(asRefreshRate(kMode30), configs.getBestRefreshRate(layers));
 
     lr.vote = LayerVoteType::Max;
     lr.name = "Max";
-    EXPECT_EQ(mExpected90Config,
-              refreshRateConfigs->getBestRefreshRate(layers, {.touch = false, .idle = false}));
-
-    lr.desiredRefreshRate = Fps(90.0f);
+    EXPECT_EQ(asRefreshRate(kMode90), configs.getBestRefreshRate(layers));
+
+    lr.desiredRefreshRate = 90_Hz;
     lr.vote = LayerVoteType::Heuristic;
     lr.name = "90Hz Heuristic";
-    EXPECT_EQ(mExpected90Config,
-              refreshRateConfigs->getBestRefreshRate(layers, {.touch = false, .idle = false}));
-
-    lr.desiredRefreshRate = Fps(60.0f);
+    EXPECT_EQ(asRefreshRate(kMode90), configs.getBestRefreshRate(layers));
+
+    lr.desiredRefreshRate = 60_Hz;
     lr.name = "60Hz Heuristic";
-    EXPECT_EQ(mExpected60Config,
-              refreshRateConfigs->getBestRefreshRate(layers, {.touch = false, .idle = false}));
-    EXPECT_EQ(mExpected90Config,
-              refreshRateConfigs->getBestRefreshRate(layers, {.touch = true, .idle = false}));
-
-    lr.desiredRefreshRate = Fps(45.0f);
+    EXPECT_EQ(asRefreshRate(kMode60), configs.getBestRefreshRate(layers));
+    EXPECT_EQ(asRefreshRate(kMode90), configs.getBestRefreshRate(layers, {.touch = true}));
+
+    lr.desiredRefreshRate = 45_Hz;
     lr.name = "45Hz Heuristic";
-    EXPECT_EQ(mExpected90Config,
-              refreshRateConfigs->getBestRefreshRate(layers, {.touch = false, .idle = false}));
-    EXPECT_EQ(mExpected90Config,
-              refreshRateConfigs->getBestRefreshRate(layers, {.touch = true, .idle = false}));
-
-    lr.desiredRefreshRate = Fps(30.0f);
+    EXPECT_EQ(asRefreshRate(kMode90), configs.getBestRefreshRate(layers));
+    EXPECT_EQ(asRefreshRate(kMode90), configs.getBestRefreshRate(layers, {.touch = true}));
+
+    lr.desiredRefreshRate = 30_Hz;
     lr.name = "30Hz Heuristic";
-    EXPECT_EQ(mExpected30Config,
-              refreshRateConfigs->getBestRefreshRate(layers, {.touch = false, .idle = false}));
-    EXPECT_EQ(mExpected90Config,
-              refreshRateConfigs->getBestRefreshRate(layers, {.touch = true, .idle = false}));
-
-    lr.desiredRefreshRate = Fps(24.0f);
+    EXPECT_EQ(asRefreshRate(kMode30), configs.getBestRefreshRate(layers));
+    EXPECT_EQ(asRefreshRate(kMode90), configs.getBestRefreshRate(layers, {.touch = true}));
+
+    lr.desiredRefreshRate = 24_Hz;
     lr.name = "24Hz Heuristic";
-    EXPECT_EQ(mExpected72Config,
-              refreshRateConfigs->getBestRefreshRate(layers, {.touch = false, .idle = false}));
-    EXPECT_EQ(mExpected90Config,
-              refreshRateConfigs->getBestRefreshRate(layers, {.touch = true, .idle = false}));
-
-    lr.desiredRefreshRate = Fps(24.0f);
+    EXPECT_EQ(asRefreshRate(kMode72), configs.getBestRefreshRate(layers));
+    EXPECT_EQ(asRefreshRate(kMode90), configs.getBestRefreshRate(layers, {.touch = true}));
+
+    lr.desiredRefreshRate = 24_Hz;
     lr.vote = LayerVoteType::ExplicitExactOrMultiple;
     lr.name = "24Hz ExplicitExactOrMultiple";
-    EXPECT_EQ(mExpected72Config,
-              refreshRateConfigs->getBestRefreshRate(layers, {.touch = false, .idle = false}));
-    EXPECT_EQ(mExpected90Config,
-              refreshRateConfigs->getBestRefreshRate(layers, {.touch = true, .idle = false}));
+    EXPECT_EQ(asRefreshRate(kMode72), configs.getBestRefreshRate(layers));
+    EXPECT_EQ(asRefreshRate(kMode90), configs.getBestRefreshRate(layers, {.touch = true}));
 }
 
 TEST_F(RefreshRateConfigsTest, getBestRefreshRate_PriorityTest) {
-    auto refreshRateConfigs =
-            std::make_unique<RefreshRateConfigs>(m30_60_90Device,
-                                                 /*currentConfigId=*/HWC_CONFIG_ID_60);
-
-    auto layers = std::vector<LayerRequirement>{LayerRequirement{.weight = 1.0f},
-                                                LayerRequirement{.weight = 1.0f}};
+    TestableRefreshRateConfigs configs(kModes_30_60_90, kModeId60);
+
+    std::vector<LayerRequirement> layers = {{.weight = 1.f}, {.weight = 1.f}};
     auto& lr1 = layers[0];
     auto& lr2 = layers[1];
 
     lr1.vote = LayerVoteType::Min;
     lr2.vote = LayerVoteType::Max;
-    EXPECT_EQ(mExpected90Config,
-              refreshRateConfigs->getBestRefreshRate(layers, {.touch = false, .idle = false}));
+    EXPECT_EQ(asRefreshRate(kMode90), configs.getBestRefreshRate(layers));
 
     lr1.vote = LayerVoteType::Min;
     lr2.vote = LayerVoteType::Heuristic;
-    lr2.desiredRefreshRate = Fps(24.0f);
-    EXPECT_EQ(mExpected60Config,
-              refreshRateConfigs->getBestRefreshRate(layers, {.touch = false, .idle = false}));
+    lr2.desiredRefreshRate = 24_Hz;
+    EXPECT_EQ(asRefreshRate(kMode60), configs.getBestRefreshRate(layers));
 
     lr1.vote = LayerVoteType::Min;
     lr2.vote = LayerVoteType::ExplicitExactOrMultiple;
-    lr2.desiredRefreshRate = Fps(24.0f);
-    EXPECT_EQ(mExpected60Config,
-              refreshRateConfigs->getBestRefreshRate(layers, {.touch = false, .idle = false}));
+    lr2.desiredRefreshRate = 24_Hz;
+    EXPECT_EQ(asRefreshRate(kMode60), configs.getBestRefreshRate(layers));
 
     lr1.vote = LayerVoteType::Max;
     lr2.vote = LayerVoteType::Heuristic;
-    lr2.desiredRefreshRate = Fps(60.0f);
-    EXPECT_EQ(mExpected90Config,
-              refreshRateConfigs->getBestRefreshRate(layers, {.touch = false, .idle = false}));
+    lr2.desiredRefreshRate = 60_Hz;
+    EXPECT_EQ(asRefreshRate(kMode90), configs.getBestRefreshRate(layers));
 
     lr1.vote = LayerVoteType::Max;
     lr2.vote = LayerVoteType::ExplicitExactOrMultiple;
-    lr2.desiredRefreshRate = Fps(60.0f);
-    EXPECT_EQ(mExpected90Config,
-              refreshRateConfigs->getBestRefreshRate(layers, {.touch = false, .idle = false}));
+    lr2.desiredRefreshRate = 60_Hz;
+    EXPECT_EQ(asRefreshRate(kMode90), configs.getBestRefreshRate(layers));
 
     lr1.vote = LayerVoteType::Heuristic;
-    lr1.desiredRefreshRate = Fps(15.0f);
+    lr1.desiredRefreshRate = 15_Hz;
     lr2.vote = LayerVoteType::Heuristic;
-    lr2.desiredRefreshRate = Fps(45.0f);
-    EXPECT_EQ(mExpected90Config,
-              refreshRateConfigs->getBestRefreshRate(layers, {.touch = false, .idle = false}));
+    lr2.desiredRefreshRate = 45_Hz;
+    EXPECT_EQ(asRefreshRate(kMode90), configs.getBestRefreshRate(layers));
 
     lr1.vote = LayerVoteType::Heuristic;
-    lr1.desiredRefreshRate = Fps(30.0f);
+    lr1.desiredRefreshRate = 30_Hz;
     lr2.vote = LayerVoteType::ExplicitExactOrMultiple;
-    lr2.desiredRefreshRate = Fps(45.0f);
-    EXPECT_EQ(mExpected90Config,
-              refreshRateConfigs->getBestRefreshRate(layers, {.touch = false, .idle = false}));
+    lr2.desiredRefreshRate = 45_Hz;
+    EXPECT_EQ(asRefreshRate(kMode90), configs.getBestRefreshRate(layers));
 }
 
 TEST_F(RefreshRateConfigsTest, getBestRefreshRate_24FpsVideo) {
-    auto refreshRateConfigs =
-            std::make_unique<RefreshRateConfigs>(m60_90Device,
-                                                 /*currentConfigId=*/HWC_CONFIG_ID_60);
-
-    auto layers = std::vector<LayerRequirement>{LayerRequirement{.weight = 1.0f}};
+    TestableRefreshRateConfigs configs(kModes_60_90, kModeId60);
+
+    std::vector<LayerRequirement> layers = {{.weight = 1.f}};
     auto& lr = layers[0];
 
     lr.vote = LayerVoteType::ExplicitExactOrMultiple;
     for (float fps = 23.0f; fps < 25.0f; fps += 0.1f) {
-        lr.desiredRefreshRate = Fps(fps);
-        const auto& refreshRate =
-                refreshRateConfigs->getBestRefreshRate(layers, {.touch = false, .idle = false});
-        EXPECT_EQ(mExpected60Config, refreshRate) << fps << "Hz chooses " << refreshRate.getName();
+        lr.desiredRefreshRate = Fps::fromValue(fps);
+        const auto refreshRate = configs.getBestRefreshRate(layers);
+        EXPECT_EQ(asRefreshRate(kMode60), refreshRate)
+                << lr.desiredRefreshRate << " chooses " << refreshRate.getName();
     }
 }
 
 TEST_F(RefreshRateConfigsTest, getBestRefreshRate_24FpsVideo_multipleThreshold_60_120) {
-    RefreshRateConfigs::Config config = {.frameRateMultipleThreshold = 120};
-    auto refreshRateConfigs =
-            std::make_unique<RefreshRateConfigs>(m60_120Device,
-                                                 /*currentConfigId=*/HWC_CONFIG_ID_60, config);
-
-    auto layers = std::vector<LayerRequirement>{LayerRequirement{.weight = 1.0f}};
+    TestableRefreshRateConfigs configs(kModes_60_120, kModeId60,
+                                       {.frameRateMultipleThreshold = 120});
+
+    std::vector<LayerRequirement> layers = {{.weight = 1.f}};
     auto& lr = layers[0];
 
     lr.vote = LayerVoteType::ExplicitExactOrMultiple;
     for (float fps = 23.0f; fps < 25.0f; fps += 0.1f) {
-        lr.desiredRefreshRate = Fps(fps);
-        const auto& refreshRate =
-                refreshRateConfigs->getBestRefreshRate(layers, {.touch = false, .idle = false});
-        EXPECT_EQ(mExpected60Config, refreshRate) << fps << "Hz chooses " << refreshRate.getName();
-    }
-}
-
-TEST_F(RefreshRateConfigsTest, twoDeviceConfigs_getBestRefreshRate_Explicit) {
-    auto refreshRateConfigs =
-            std::make_unique<RefreshRateConfigs>(m60_90Device,
-                                                 /*currentConfigId=*/HWC_CONFIG_ID_60);
-
-    auto layers = std::vector<LayerRequirement>{LayerRequirement{.weight = 1.0f},
-                                                LayerRequirement{.weight = 1.0f}};
+        lr.desiredRefreshRate = Fps::fromValue(fps);
+        const auto refreshRate = configs.getBestRefreshRate(layers);
+        EXPECT_EQ(asRefreshRate(kMode60), refreshRate)
+                << lr.desiredRefreshRate << " chooses " << refreshRate.getName();
+    }
+}
+
+TEST_F(RefreshRateConfigsTest, twoModes_getBestRefreshRate_Explicit) {
+    TestableRefreshRateConfigs configs(kModes_60_90, kModeId60);
+
+    std::vector<LayerRequirement> layers = {{.weight = 1.f}, {.weight = 1.f}};
     auto& lr1 = layers[0];
     auto& lr2 = layers[1];
 
     lr1.vote = LayerVoteType::Heuristic;
-    lr1.desiredRefreshRate = Fps(60.0f);
+    lr1.desiredRefreshRate = 60_Hz;
     lr2.vote = LayerVoteType::ExplicitExactOrMultiple;
-    lr2.desiredRefreshRate = Fps(90.0f);
-    EXPECT_EQ(mExpected90Config,
-              refreshRateConfigs->getBestRefreshRate(layers, {.touch = false, .idle = false}));
+    lr2.desiredRefreshRate = 90_Hz;
+    EXPECT_EQ(asRefreshRate(kMode90), configs.getBestRefreshRate(layers));
 
     lr1.vote = LayerVoteType::ExplicitDefault;
-    lr1.desiredRefreshRate = Fps(90.0f);
+    lr1.desiredRefreshRate = 90_Hz;
     lr2.vote = LayerVoteType::ExplicitExactOrMultiple;
-    lr2.desiredRefreshRate = Fps(60.0f);
-    EXPECT_EQ(mExpected60Config,
-              refreshRateConfigs->getBestRefreshRate(layers, {.touch = false, .idle = false}));
+    lr2.desiredRefreshRate = 60_Hz;
+    EXPECT_EQ(asRefreshRate(kMode60), configs.getBestRefreshRate(layers));
 
     lr1.vote = LayerVoteType::Heuristic;
-    lr1.desiredRefreshRate = Fps(90.0f);
+    lr1.desiredRefreshRate = 90_Hz;
     lr2.vote = LayerVoteType::ExplicitExactOrMultiple;
-    lr2.desiredRefreshRate = Fps(60.0f);
-    EXPECT_EQ(mExpected90Config,
-              refreshRateConfigs->getBestRefreshRate(layers, {.touch = false, .idle = false}));
-}
-
-<<<<<<< HEAD
-TEST_F(RefreshRateConfigsTest, testInPolicy) {
-    ASSERT_TRUE(mExpectedAlmost60Config.inPolicy(Fps(60.000004f), Fps(60.000004f)));
-    ASSERT_TRUE(mExpectedAlmost60Config.inPolicy(Fps(59.0f), Fps(60.1f)));
-    ASSERT_FALSE(mExpectedAlmost60Config.inPolicy(Fps(75.0f), Fps(90.0f)));
-    ASSERT_FALSE(mExpectedAlmost60Config.inPolicy(Fps(60.0011f), Fps(90.0f)));
-    ASSERT_FALSE(mExpectedAlmost60Config.inPolicy(Fps(50.0f), Fps(59.998f)));
-}
-
-=======
->>>>>>> e90a2051
+    lr2.desiredRefreshRate = 60_Hz;
+    EXPECT_EQ(asRefreshRate(kMode90), configs.getBestRefreshRate(layers));
+}
+
 TEST_F(RefreshRateConfigsTest, getBestRefreshRate_75HzContent) {
-    auto refreshRateConfigs =
-            std::make_unique<RefreshRateConfigs>(m60_90Device,
-                                                 /*currentConfigId=*/HWC_CONFIG_ID_60);
-
-    auto layers = std::vector<LayerRequirement>{LayerRequirement{.weight = 1.0f}};
+    TestableRefreshRateConfigs configs(kModes_60_90, kModeId60);
+
+    std::vector<LayerRequirement> layers = {{.weight = 1.f}};
     auto& lr = layers[0];
 
     lr.vote = LayerVoteType::ExplicitExactOrMultiple;
     for (float fps = 75.0f; fps < 100.0f; fps += 0.1f) {
-        lr.desiredRefreshRate = Fps(fps);
-        const auto& refreshRate =
-                refreshRateConfigs->getBestRefreshRate(layers, {.touch = false, .idle = false});
-        EXPECT_EQ(mExpected90Config, refreshRate) << fps << "Hz chooses " << refreshRate.getName();
+        lr.desiredRefreshRate = Fps::fromValue(fps);
+        const auto refreshRate = configs.getBestRefreshRate(layers, {});
+        EXPECT_EQ(asRefreshRate(kMode90), refreshRate)
+                << lr.desiredRefreshRate << " chooses " << refreshRate.getName();
     }
 }
 
 TEST_F(RefreshRateConfigsTest, getBestRefreshRate_Multiples) {
-    auto refreshRateConfigs =
-            std::make_unique<RefreshRateConfigs>(m60_90Device,
-                                                 /*currentConfigId=*/HWC_CONFIG_ID_60);
-
-    auto layers = std::vector<LayerRequirement>{LayerRequirement{.weight = 1.0f},
-                                                LayerRequirement{.weight = 1.0f}};
+    TestableRefreshRateConfigs configs(kModes_60_90, kModeId60);
+
+    std::vector<LayerRequirement> layers = {{.weight = 1.f}, {.weight = 1.f}};
     auto& lr1 = layers[0];
     auto& lr2 = layers[1];
 
     lr1.vote = LayerVoteType::ExplicitExactOrMultiple;
-    lr1.desiredRefreshRate = Fps(60.0f);
+    lr1.desiredRefreshRate = 60_Hz;
     lr1.name = "60Hz ExplicitExactOrMultiple";
     lr2.vote = LayerVoteType::Heuristic;
-    lr2.desiredRefreshRate = Fps(90.0f);
+    lr2.desiredRefreshRate = 90_Hz;
     lr2.name = "90Hz Heuristic";
-    EXPECT_EQ(mExpected90Config,
-              refreshRateConfigs->getBestRefreshRate(layers, {.touch = false, .idle = false}));
-
-    lr1.vote = LayerVoteType::ExplicitExactOrMultiple;
-    lr1.desiredRefreshRate = Fps(60.0f);
+    EXPECT_EQ(asRefreshRate(kMode90), configs.getBestRefreshRate(layers));
+
+    lr1.vote = LayerVoteType::ExplicitExactOrMultiple;
+    lr1.desiredRefreshRate = 60_Hz;
     lr1.name = "60Hz ExplicitExactOrMultiple";
     lr2.vote = LayerVoteType::ExplicitDefault;
-    lr2.desiredRefreshRate = Fps(90.0f);
+    lr2.desiredRefreshRate = 90_Hz;
     lr2.name = "90Hz ExplicitDefault";
-    EXPECT_EQ(mExpected60Config,
-              refreshRateConfigs->getBestRefreshRate(layers, {.touch = false, .idle = false}));
-
-    lr1.vote = LayerVoteType::ExplicitExactOrMultiple;
-    lr1.desiredRefreshRate = Fps(60.0f);
+    EXPECT_EQ(asRefreshRate(kMode60), configs.getBestRefreshRate(layers));
+
+    lr1.vote = LayerVoteType::ExplicitExactOrMultiple;
+    lr1.desiredRefreshRate = 60_Hz;
     lr1.name = "60Hz ExplicitExactOrMultiple";
     lr2.vote = LayerVoteType::Max;
     lr2.name = "Max";
-    EXPECT_EQ(mExpected90Config,
-              refreshRateConfigs->getBestRefreshRate(layers, {.touch = false, .idle = false}));
-
-    lr1.vote = LayerVoteType::ExplicitExactOrMultiple;
-    lr1.desiredRefreshRate = Fps(30.0f);
+    EXPECT_EQ(asRefreshRate(kMode90), configs.getBestRefreshRate(layers));
+
+    lr1.vote = LayerVoteType::ExplicitExactOrMultiple;
+    lr1.desiredRefreshRate = 30_Hz;
     lr1.name = "30Hz ExplicitExactOrMultiple";
     lr2.vote = LayerVoteType::Heuristic;
-    lr2.desiredRefreshRate = Fps(90.0f);
+    lr2.desiredRefreshRate = 90_Hz;
     lr2.name = "90Hz Heuristic";
-    EXPECT_EQ(mExpected90Config,
-              refreshRateConfigs->getBestRefreshRate(layers, {.touch = false, .idle = false}));
-
-    lr1.vote = LayerVoteType::ExplicitExactOrMultiple;
-    lr1.desiredRefreshRate = Fps(30.0f);
+    EXPECT_EQ(asRefreshRate(kMode90), configs.getBestRefreshRate(layers));
+
+    lr1.vote = LayerVoteType::ExplicitExactOrMultiple;
+    lr1.desiredRefreshRate = 30_Hz;
     lr1.name = "30Hz ExplicitExactOrMultiple";
     lr2.vote = LayerVoteType::Max;
     lr2.name = "Max";
-    EXPECT_EQ(mExpected90Config,
-              refreshRateConfigs->getBestRefreshRate(layers, {.touch = false, .idle = false}));
+    EXPECT_EQ(asRefreshRate(kMode90), configs.getBestRefreshRate(layers));
 }
 
 TEST_F(RefreshRateConfigsTest, scrollWhileWatching60fps_60_90) {
-    auto refreshRateConfigs =
-            std::make_unique<RefreshRateConfigs>(m60_90Device,
-                                                 /*currentConfigId=*/HWC_CONFIG_ID_60);
-
-    auto layers = std::vector<LayerRequirement>{LayerRequirement{.weight = 1.0f},
-                                                LayerRequirement{.weight = 1.0f}};
+    TestableRefreshRateConfigs configs(kModes_60_90, kModeId60);
+
+    std::vector<LayerRequirement> layers = {{.weight = 1.f}, {.weight = 1.f}};
     auto& lr1 = layers[0];
     auto& lr2 = layers[1];
 
     lr1.vote = LayerVoteType::ExplicitExactOrMultiple;
-    lr1.desiredRefreshRate = Fps(60.0f);
+    lr1.desiredRefreshRate = 60_Hz;
     lr1.name = "60Hz ExplicitExactOrMultiple";
     lr2.vote = LayerVoteType::NoVote;
     lr2.name = "NoVote";
-    EXPECT_EQ(mExpected60Config,
-              refreshRateConfigs->getBestRefreshRate(layers, {.touch = false, .idle = false}));
-
-    lr1.vote = LayerVoteType::ExplicitExactOrMultiple;
-    lr1.desiredRefreshRate = Fps(60.0f);
+    EXPECT_EQ(asRefreshRate(kMode60), configs.getBestRefreshRate(layers));
+
+    lr1.vote = LayerVoteType::ExplicitExactOrMultiple;
+    lr1.desiredRefreshRate = 60_Hz;
     lr1.name = "60Hz ExplicitExactOrMultiple";
     lr2.vote = LayerVoteType::NoVote;
     lr2.name = "NoVote";
-    EXPECT_EQ(mExpected90Config,
-              refreshRateConfigs->getBestRefreshRate(layers, {.touch = true, .idle = false}));
-
-    lr1.vote = LayerVoteType::ExplicitExactOrMultiple;
-    lr1.desiredRefreshRate = Fps(60.0f);
+    EXPECT_EQ(asRefreshRate(kMode90), configs.getBestRefreshRate(layers, {.touch = true}));
+
+    lr1.vote = LayerVoteType::ExplicitExactOrMultiple;
+    lr1.desiredRefreshRate = 60_Hz;
     lr1.name = "60Hz ExplicitExactOrMultiple";
     lr2.vote = LayerVoteType::Max;
     lr2.name = "Max";
-    EXPECT_EQ(mExpected90Config,
-              refreshRateConfigs->getBestRefreshRate(layers, {.touch = true, .idle = false}));
-
-    lr1.vote = LayerVoteType::ExplicitExactOrMultiple;
-    lr1.desiredRefreshRate = Fps(60.0f);
+    EXPECT_EQ(asRefreshRate(kMode90), configs.getBestRefreshRate(layers, {.touch = true}));
+
+    lr1.vote = LayerVoteType::ExplicitExactOrMultiple;
+    lr1.desiredRefreshRate = 60_Hz;
     lr1.name = "60Hz ExplicitExactOrMultiple";
     lr2.vote = LayerVoteType::Max;
     lr2.name = "Max";
-    EXPECT_EQ(mExpected90Config,
-              refreshRateConfigs->getBestRefreshRate(layers, {.touch = false, .idle = false}));
+    EXPECT_EQ(asRefreshRate(kMode90), configs.getBestRefreshRate(layers));
 
     // The other layer starts to provide buffers
     lr1.vote = LayerVoteType::ExplicitExactOrMultiple;
-    lr1.desiredRefreshRate = Fps(60.0f);
+    lr1.desiredRefreshRate = 60_Hz;
     lr1.name = "60Hz ExplicitExactOrMultiple";
     lr2.vote = LayerVoteType::Heuristic;
-    lr2.desiredRefreshRate = Fps(90.0f);
+    lr2.desiredRefreshRate = 90_Hz;
     lr2.name = "90Hz Heuristic";
-    EXPECT_EQ(mExpected90Config,
-              refreshRateConfigs->getBestRefreshRate(layers, {.touch = false, .idle = false}));
+    EXPECT_EQ(asRefreshRate(kMode90), configs.getBestRefreshRate(layers));
 }
 
 TEST_F(RefreshRateConfigsTest, touchConsidered) {
-    RefreshRateConfigs::GlobalSignals consideredSignals;
-    auto refreshRateConfigs =
-            std::make_unique<RefreshRateConfigs>(m60_90Device,
-                                                 /*currentConfigId=*/HWC_CONFIG_ID_60);
-
-    refreshRateConfigs->getBestRefreshRate({}, {.touch = false, .idle = false}, &consideredSignals);
-    EXPECT_EQ(false, consideredSignals.touch);
-
-    refreshRateConfigs->getBestRefreshRate({}, {.touch = true, .idle = false}, &consideredSignals);
-    EXPECT_EQ(true, consideredSignals.touch);
-
-    auto layers = std::vector<LayerRequirement>{LayerRequirement{.weight = 1.0f},
-                                                LayerRequirement{.weight = 1.0f}};
+    RefreshRateConfigs configs(kModes_60_90, kModeId60);
+
+    auto [_, signals] = configs.getBestRefreshRate({}, {});
+    EXPECT_FALSE(signals.touch);
+
+    std::tie(std::ignore, signals) = configs.getBestRefreshRate({}, {.touch = true});
+    EXPECT_TRUE(signals.touch);
+
+    std::vector<LayerRequirement> layers = {{.weight = 1.f}, {.weight = 1.f}};
     auto& lr1 = layers[0];
     auto& lr2 = layers[1];
 
     lr1.vote = LayerVoteType::ExplicitExactOrMultiple;
-    lr1.desiredRefreshRate = Fps(60.0f);
+    lr1.desiredRefreshRate = 60_Hz;
     lr1.name = "60Hz ExplicitExactOrMultiple";
     lr2.vote = LayerVoteType::Heuristic;
-    lr2.desiredRefreshRate = Fps(60.0f);
+    lr2.desiredRefreshRate = 60_Hz;
     lr2.name = "60Hz Heuristic";
-    refreshRateConfigs->getBestRefreshRate(layers, {.touch = true, .idle = false},
-                                           &consideredSignals);
-    EXPECT_EQ(true, consideredSignals.touch);
+    std::tie(std::ignore, signals) = configs.getBestRefreshRate(layers, {.touch = true});
+    EXPECT_TRUE(signals.touch);
 
     lr1.vote = LayerVoteType::ExplicitDefault;
-    lr1.desiredRefreshRate = Fps(60.0f);
+    lr1.desiredRefreshRate = 60_Hz;
     lr1.name = "60Hz ExplicitExactOrMultiple";
     lr2.vote = LayerVoteType::Heuristic;
-    lr2.desiredRefreshRate = Fps(60.0f);
+    lr2.desiredRefreshRate = 60_Hz;
     lr2.name = "60Hz Heuristic";
-    refreshRateConfigs->getBestRefreshRate(layers, {.touch = true, .idle = false},
-                                           &consideredSignals);
-    EXPECT_EQ(false, consideredSignals.touch);
-
-    lr1.vote = LayerVoteType::ExplicitExactOrMultiple;
-    lr1.desiredRefreshRate = Fps(60.0f);
+    std::tie(std::ignore, signals) = configs.getBestRefreshRate(layers, {.touch = true});
+    EXPECT_FALSE(signals.touch);
+
+    lr1.vote = LayerVoteType::ExplicitExactOrMultiple;
+    lr1.desiredRefreshRate = 60_Hz;
     lr1.name = "60Hz ExplicitExactOrMultiple";
     lr2.vote = LayerVoteType::Heuristic;
-    lr2.desiredRefreshRate = Fps(60.0f);
+    lr2.desiredRefreshRate = 60_Hz;
     lr2.name = "60Hz Heuristic";
-    refreshRateConfigs->getBestRefreshRate(layers, {.touch = true, .idle = false},
-                                           &consideredSignals);
-    EXPECT_EQ(true, consideredSignals.touch);
+    std::tie(std::ignore, signals) = configs.getBestRefreshRate(layers, {.touch = true});
+    EXPECT_TRUE(signals.touch);
 
     lr1.vote = LayerVoteType::ExplicitDefault;
-    lr1.desiredRefreshRate = Fps(60.0f);
+    lr1.desiredRefreshRate = 60_Hz;
     lr1.name = "60Hz ExplicitExactOrMultiple";
     lr2.vote = LayerVoteType::Heuristic;
-    lr2.desiredRefreshRate = Fps(60.0f);
+    lr2.desiredRefreshRate = 60_Hz;
     lr2.name = "60Hz Heuristic";
-    refreshRateConfigs->getBestRefreshRate(layers, {.touch = true, .idle = false},
-                                           &consideredSignals);
-    EXPECT_EQ(false, consideredSignals.touch);
+    std::tie(std::ignore, signals) = configs.getBestRefreshRate(layers, {.touch = true});
+    EXPECT_FALSE(signals.touch);
 }
 
 TEST_F(RefreshRateConfigsTest, getBestRefreshRate_ExplicitDefault) {
-    auto refreshRateConfigs =
-            std::make_unique<RefreshRateConfigs>(m60_90_72_120Device, /*currentConfigId=*/
-                                                 HWC_CONFIG_ID_60);
-
-    auto layers = std::vector<LayerRequirement>{LayerRequirement{.weight = 1.0f}};
+    TestableRefreshRateConfigs configs(kModes_60_90_72_120, kModeId60);
+
+    std::vector<LayerRequirement> layers = {{.weight = 1.f}};
     auto& lr = layers[0];
 
     // Prepare a table with the vote and the expected refresh rate
-    const std::vector<std::pair<float, float>> testCases = {
-            {130, 120}, {120, 120}, {119, 120}, {110, 120},
-
-            {100, 90},  {90, 90},   {89, 90},
-
-            {80, 72},   {73, 72},   {72, 72},   {71, 72},   {70, 72},
-
-            {65, 60},   {60, 60},   {59, 60},   {58, 60},
-
-            {55, 90},   {50, 90},   {45, 90},
-
-            {42, 120},  {40, 120},  {39, 120},
-
-            {37, 72},   {36, 72},   {35, 72},
-
-            {30, 60},
+    const std::initializer_list<std::pair<Fps, Fps>> testCases = {
+            {130_Hz, 120_Hz}, {120_Hz, 120_Hz}, {119_Hz, 120_Hz}, {110_Hz, 120_Hz},
+
+            {100_Hz, 90_Hz},  {90_Hz, 90_Hz},   {89_Hz, 90_Hz},
+
+            {80_Hz, 72_Hz},   {73_Hz, 72_Hz},   {72_Hz, 72_Hz},   {71_Hz, 72_Hz},   {70_Hz, 72_Hz},
+
+            {65_Hz, 60_Hz},   {60_Hz, 60_Hz},   {59_Hz, 60_Hz},   {58_Hz, 60_Hz},
+
+            {55_Hz, 90_Hz},   {50_Hz, 90_Hz},   {45_Hz, 90_Hz},
+
+            {42_Hz, 120_Hz},  {40_Hz, 120_Hz},  {39_Hz, 120_Hz},
+
+            {37_Hz, 72_Hz},   {36_Hz, 72_Hz},   {35_Hz, 72_Hz},
+
+            {30_Hz, 60_Hz},
     };
 
-    for (const auto& test : testCases) {
+    for (auto [desired, expected] : testCases) {
         lr.vote = LayerVoteType::ExplicitDefault;
-        lr.desiredRefreshRate = Fps(test.first);
+        lr.desiredRefreshRate = desired;
 
         std::stringstream ss;
-        ss << "ExplicitDefault " << test.first << " fps";
+        ss << "ExplicitDefault " << desired;
         lr.name = ss.str();
 
-        const auto& refreshRate =
-                refreshRateConfigs->getBestRefreshRate(layers, {.touch = false, .idle = false});
-        EXPECT_TRUE(refreshRate.getFps().equalsWithMargin(Fps(test.second)))
-                << "Expecting " << test.first << "fps => " << test.second << "Hz";
+        const auto refreshRate = configs.getBestRefreshRate(layers);
+        EXPECT_EQ(refreshRate.getFps(), expected);
+    }
+}
+
+TEST_F(RefreshRateConfigsTest,
+       getBestRefreshRate_ExplicitExactOrMultiple_WithFractionalRefreshRates) {
+    std::vector<LayerRequirement> layers = {{.weight = 1.f}};
+    auto& lr = layers[0];
+
+    // Test that 23.976 will choose 24 if 23.976 is not supported
+    {
+        TestableRefreshRateConfigs configs({kMode24, kMode25, kMode30, kMode30Frac, kMode60,
+                                            kMode60Frac},
+                                           kModeId60);
+
+        lr.vote = LayerVoteType::ExplicitExactOrMultiple;
+        lr.desiredRefreshRate = 23.976_Hz;
+        lr.name = "ExplicitExactOrMultiple 23.976 Hz";
+        EXPECT_EQ(kModeId24, configs.getBestRefreshRate(layers).getModeId());
+    }
+
+    // Test that 24 will choose 23.976 if 24 is not supported
+    {
+        TestableRefreshRateConfigs configs({kMode24Frac, kMode25, kMode30, kMode30Frac, kMode60,
+                                            kMode60Frac},
+                                           kModeId60);
+
+        lr.desiredRefreshRate = 24_Hz;
+        lr.name = "ExplicitExactOrMultiple 24 Hz";
+        EXPECT_EQ(kModeId24Frac, configs.getBestRefreshRate(layers).getModeId());
+    }
+
+    // Test that 29.97 will prefer 59.94 over 60 and 30
+    {
+        TestableRefreshRateConfigs configs({kMode24, kMode24Frac, kMode25, kMode30, kMode60,
+                                            kMode60Frac},
+                                           kModeId60);
+
+        lr.desiredRefreshRate = 29.97_Hz;
+        lr.name = "ExplicitExactOrMultiple 29.97 Hz";
+        EXPECT_EQ(kModeId60Frac, configs.getBestRefreshRate(layers).getModeId());
+    }
+}
+
+TEST_F(RefreshRateConfigsTest, getBestRefreshRate_ExplicitExact_WithFractionalRefreshRates) {
+    std::vector<LayerRequirement> layers = {{.weight = 1.f}};
+    auto& lr = layers[0];
+
+    // Test that voting for supported refresh rate will select this refresh rate
+    {
+        TestableRefreshRateConfigs configs(kModes_24_25_30_50_60_Frac, kModeId60);
+
+        for (auto desired : {23.976_Hz, 24_Hz, 25_Hz, 29.97_Hz, 30_Hz, 50_Hz, 59.94_Hz, 60_Hz}) {
+            lr.vote = LayerVoteType::ExplicitExact;
+            lr.desiredRefreshRate = desired;
+            std::stringstream ss;
+            ss << "ExplicitExact " << desired;
+            lr.name = ss.str();
+
+            auto selectedRefreshRate = configs.getBestRefreshRate(layers);
+            EXPECT_EQ(selectedRefreshRate.getFps(), lr.desiredRefreshRate);
+        }
+    }
+
+    // Test that 23.976 will choose 24 if 23.976 is not supported
+    {
+        TestableRefreshRateConfigs configs({kMode24, kMode25, kMode30, kMode30Frac, kMode60,
+                                            kMode60Frac},
+                                           kModeId60);
+
+        lr.vote = LayerVoteType::ExplicitExact;
+        lr.desiredRefreshRate = 23.976_Hz;
+        lr.name = "ExplicitExact 23.976 Hz";
+        EXPECT_EQ(kModeId24, configs.getBestRefreshRate(layers).getModeId());
+    }
+
+    // Test that 24 will choose 23.976 if 24 is not supported
+    {
+        TestableRefreshRateConfigs configs({kMode24Frac, kMode25, kMode30, kMode30Frac, kMode60,
+                                            kMode60Frac},
+                                           kModeId60);
+
+        lr.desiredRefreshRate = 24_Hz;
+        lr.name = "ExplicitExact 24 Hz";
+        EXPECT_EQ(kModeId24Frac, configs.getBestRefreshRate(layers).getModeId());
     }
 }
 
 TEST_F(RefreshRateConfigsTest,
        getBestRefreshRate_withDisplayManagerRequestingSingleRate_ignoresTouchFlag) {
-    auto refreshRateConfigs =
-            std::make_unique<RefreshRateConfigs>(m60_90Device,
-                                                 /*currentConfigId=*/HWC_CONFIG_ID_90);
-
-    ASSERT_GE(refreshRateConfigs->setDisplayManagerPolicy(
-                      {HWC_CONFIG_ID_90, {Fps(90.f), Fps(90.f)}, {Fps(60.f), Fps(90.f)}}),
-              0);
-
-    auto layers = std::vector<LayerRequirement>{LayerRequirement{.weight = 1.0f}};
+    RefreshRateConfigs configs(kModes_60_90, kModeId90);
+
+    EXPECT_GE(configs.setDisplayManagerPolicy({kModeId90, {90_Hz, 90_Hz}, {60_Hz, 90_Hz}}), 0);
+
+    std::vector<LayerRequirement> layers = {{.weight = 1.f}};
     auto& lr = layers[0];
 
-    RefreshRateConfigs::GlobalSignals consideredSignals;
     lr.vote = LayerVoteType::ExplicitDefault;
-    lr.desiredRefreshRate = Fps(60.0f);
+    lr.desiredRefreshRate = 60_Hz;
     lr.name = "60Hz ExplicitDefault";
     lr.focused = true;
-    EXPECT_EQ(mExpected60Config,
-              refreshRateConfigs->getBestRefreshRate(layers, {.touch = true, .idle = true},
-                                                     &consideredSignals));
-    EXPECT_EQ(false, consideredSignals.touch);
+
+    const auto [refreshRate, signals] =
+            configs.getBestRefreshRate(layers, {.touch = true, .idle = true});
+
+    EXPECT_EQ(refreshRate, asRefreshRate(kMode60));
+    EXPECT_FALSE(signals.touch);
 }
 
 TEST_F(RefreshRateConfigsTest,
        getBestRefreshRate_withDisplayManagerRequestingSingleRate_ignoresIdleFlag) {
-    auto refreshRateConfigs =
-            std::make_unique<RefreshRateConfigs>(m60_90Device,
-                                                 /*currentConfigId=*/HWC_CONFIG_ID_60);
-
-    ASSERT_GE(refreshRateConfigs->setDisplayManagerPolicy(
-                      {HWC_CONFIG_ID_60, {Fps(60.f), Fps(60.f)}, {Fps(60.f), Fps(90.f)}}),
-              0);
-
-    auto layers = std::vector<LayerRequirement>{LayerRequirement{.weight = 1.0f}};
+    TestableRefreshRateConfigs configs(kModes_60_90, kModeId60);
+
+    EXPECT_GE(configs.setDisplayManagerPolicy({kModeId60, {60_Hz, 60_Hz}, {60_Hz, 90_Hz}}), 0);
+
+    std::vector<LayerRequirement> layers = {{.weight = 1.f}};
     auto& lr = layers[0];
 
     lr.vote = LayerVoteType::ExplicitDefault;
-    lr.desiredRefreshRate = Fps(90.0f);
+    lr.desiredRefreshRate = 90_Hz;
     lr.name = "90Hz ExplicitDefault";
     lr.focused = true;
-    EXPECT_EQ(mExpected90Config,
-              refreshRateConfigs->getBestRefreshRate(layers, {.touch = false, .idle = true}));
+    EXPECT_EQ(asRefreshRate(kMode90), configs.getBestRefreshRate(layers, {.idle = true}));
 }
 
 TEST_F(RefreshRateConfigsTest,
        getBestRefreshRate_withDisplayManagerRequestingSingleRate_onlySwitchesRatesForExplicitFocusedLayers) {
-    auto refreshRateConfigs =
-            std::make_unique<RefreshRateConfigs>(m60_90Device,
-                                                 /*currentConfigId=*/HWC_CONFIG_ID_90);
-
-    ASSERT_GE(refreshRateConfigs->setDisplayManagerPolicy(
-                      {HWC_CONFIG_ID_90, {Fps(90.f), Fps(90.f)}, {Fps(60.f), Fps(90.f)}}),
-              0);
-
-    RefreshRateConfigs::GlobalSignals consideredSignals;
-    EXPECT_EQ(mExpected90Config,
-              refreshRateConfigs->getBestRefreshRate({}, {.touch = false, .idle = false},
-                                                     &consideredSignals));
-    EXPECT_EQ(false, consideredSignals.touch);
-
-    auto layers = std::vector<LayerRequirement>{LayerRequirement{.weight = 1.0f}};
+    TestableRefreshRateConfigs configs(kModes_60_90, kModeId90);
+
+    EXPECT_GE(configs.setDisplayManagerPolicy({kModeId90, {90_Hz, 90_Hz}, {60_Hz, 90_Hz}}), 0);
+
+    const auto [refreshRate, signals] = configs.getBestRefreshRateAndSignals({}, {});
+    EXPECT_EQ(refreshRate, asRefreshRate(kMode90));
+    EXPECT_FALSE(signals.touch);
+
+    std::vector<LayerRequirement> layers = {{.weight = 1.f}};
     auto& lr = layers[0];
 
     lr.vote = LayerVoteType::ExplicitExactOrMultiple;
-    lr.desiredRefreshRate = Fps(60.0f);
+    lr.desiredRefreshRate = 60_Hz;
     lr.name = "60Hz ExplicitExactOrMultiple";
     lr.focused = false;
-    EXPECT_EQ(mExpected90Config,
-              refreshRateConfigs->getBestRefreshRate(layers, {.touch = false, .idle = false}));
+    EXPECT_EQ(asRefreshRate(kMode90), configs.getBestRefreshRate(layers));
 
     lr.focused = true;
-    EXPECT_EQ(mExpected90Config,
-              refreshRateConfigs->getBestRefreshRate(layers, {.touch = false, .idle = false}));
+    EXPECT_EQ(asRefreshRate(kMode90), configs.getBestRefreshRate(layers));
 
     lr.vote = LayerVoteType::ExplicitDefault;
-    lr.desiredRefreshRate = Fps(60.0f);
+    lr.desiredRefreshRate = 60_Hz;
     lr.name = "60Hz ExplicitDefault";
     lr.focused = false;
-    EXPECT_EQ(mExpected90Config,
-              refreshRateConfigs->getBestRefreshRate(layers, {.touch = false, .idle = false}));
+    EXPECT_EQ(asRefreshRate(kMode90), configs.getBestRefreshRate(layers));
 
     lr.focused = true;
-    EXPECT_EQ(mExpected60Config,
-              refreshRateConfigs->getBestRefreshRate(layers, {.touch = false, .idle = false}));
+    EXPECT_EQ(asRefreshRate(kMode60), configs.getBestRefreshRate(layers));
 
     lr.vote = LayerVoteType::Heuristic;
-    lr.desiredRefreshRate = Fps(60.0f);
+    lr.desiredRefreshRate = 60_Hz;
     lr.name = "60Hz Heuristic";
     lr.focused = false;
-    EXPECT_EQ(mExpected90Config,
-              refreshRateConfigs->getBestRefreshRate(layers, {.touch = false, .idle = false}));
+    EXPECT_EQ(asRefreshRate(kMode90), configs.getBestRefreshRate(layers));
 
     lr.focused = true;
-    EXPECT_EQ(mExpected90Config,
-              refreshRateConfigs->getBestRefreshRate(layers, {.touch = false, .idle = false}));
+    EXPECT_EQ(asRefreshRate(kMode90), configs.getBestRefreshRate(layers));
 
     lr.vote = LayerVoteType::Max;
-    lr.desiredRefreshRate = Fps(60.0f);
+    lr.desiredRefreshRate = 60_Hz;
     lr.name = "60Hz Max";
     lr.focused = false;
-    EXPECT_EQ(mExpected90Config,
-              refreshRateConfigs->getBestRefreshRate(layers, {.touch = false, .idle = false}));
+    EXPECT_EQ(asRefreshRate(kMode90), configs.getBestRefreshRate(layers));
 
     lr.focused = true;
-    EXPECT_EQ(mExpected90Config,
-              refreshRateConfigs->getBestRefreshRate(layers, {.touch = false, .idle = false}));
+    EXPECT_EQ(asRefreshRate(kMode90), configs.getBestRefreshRate(layers));
 
     lr.vote = LayerVoteType::Min;
-    lr.desiredRefreshRate = Fps(60.0f);
+    lr.desiredRefreshRate = 60_Hz;
     lr.name = "60Hz Min";
     lr.focused = false;
-    EXPECT_EQ(mExpected90Config,
-              refreshRateConfigs->getBestRefreshRate(layers, {.touch = false, .idle = false}));
+    EXPECT_EQ(asRefreshRate(kMode90), configs.getBestRefreshRate(layers));
 
     lr.focused = true;
-    EXPECT_EQ(mExpected90Config,
-              refreshRateConfigs->getBestRefreshRate(layers, {.touch = false, .idle = false}));
+    EXPECT_EQ(asRefreshRate(kMode90), configs.getBestRefreshRate(layers));
 }
 
 TEST_F(RefreshRateConfigsTest, groupSwitchingNotAllowed) {
-    auto refreshRateConfigs =
-            std::make_unique<RefreshRateConfigs>(m60_90DeviceWithDifferentGroups,
-                                                 /*currentConfigId=*/HWC_CONFIG_ID_60);
+    TestableRefreshRateConfigs configs(kModes_60_90_G1, kModeId60);
 
     // The default policy doesn't allow group switching. Verify that no
     // group switches are performed.
-    auto layers = std::vector<LayerRequirement>{LayerRequirement{.weight = 1.0f}};
+    std::vector<LayerRequirement> layers = {{.weight = 1.f}};
     auto& layer = layers[0];
     layer.vote = LayerVoteType::ExplicitDefault;
-    layer.desiredRefreshRate = Fps(90.0f);
+    layer.desiredRefreshRate = 90_Hz;
     layer.seamlessness = Seamlessness::SeamedAndSeamless;
     layer.name = "90Hz ExplicitDefault";
     layer.focused = true;
 
-    ASSERT_EQ(HWC_CONFIG_ID_60,
-              refreshRateConfigs->getBestRefreshRate(layers, {.touch = false, .idle = false})
-                      .getModeId());
+    EXPECT_EQ(kModeId60, configs.getBestRefreshRate(layers).getModeId());
 }
 
 TEST_F(RefreshRateConfigsTest, groupSwitchingWithOneLayer) {
-    auto refreshRateConfigs =
-            std::make_unique<RefreshRateConfigs>(m60_90DeviceWithDifferentGroups,
-                                                 /*currentConfigId=*/HWC_CONFIG_ID_60);
+    TestableRefreshRateConfigs configs(kModes_60_90_G1, kModeId60);
+
     RefreshRateConfigs::Policy policy;
-    policy.defaultMode = refreshRateConfigs->getCurrentPolicy().defaultMode;
+    policy.defaultMode = configs.getCurrentPolicy().defaultMode;
     policy.allowGroupSwitching = true;
-    ASSERT_GE(refreshRateConfigs->setDisplayManagerPolicy(policy), 0);
-
-    auto layers = std::vector<LayerRequirement>{LayerRequirement{.weight = 1.0f}};
+    EXPECT_GE(configs.setDisplayManagerPolicy(policy), 0);
+
+    std::vector<LayerRequirement> layers = {{.weight = 1.f}};
     auto& layer = layers[0];
     layer.vote = LayerVoteType::ExplicitDefault;
-    layer.desiredRefreshRate = Fps(90.0f);
+    layer.desiredRefreshRate = 90_Hz;
     layer.seamlessness = Seamlessness::SeamedAndSeamless;
     layer.name = "90Hz ExplicitDefault";
     layer.focused = true;
-    ASSERT_EQ(HWC_CONFIG_ID_90,
-              refreshRateConfigs->getBestRefreshRate(layers, {.touch = false, .idle = false})
-                      .getModeId());
+    EXPECT_EQ(kModeId90, configs.getBestRefreshRate(layers).getModeId());
 }
 
 TEST_F(RefreshRateConfigsTest, groupSwitchingWithOneLayerOnlySeamless) {
-    auto refreshRateConfigs =
-            std::make_unique<RefreshRateConfigs>(m60_90DeviceWithDifferentGroups,
-                                                 /*currentConfigId=*/HWC_CONFIG_ID_60);
+    TestableRefreshRateConfigs configs(kModes_60_90_G1, kModeId60);
+
     RefreshRateConfigs::Policy policy;
-    policy.defaultMode = refreshRateConfigs->getCurrentPolicy().defaultMode;
+    policy.defaultMode = configs.getCurrentPolicy().defaultMode;
     policy.allowGroupSwitching = true;
-    ASSERT_GE(refreshRateConfigs->setDisplayManagerPolicy(policy), 0);
+    EXPECT_GE(configs.setDisplayManagerPolicy(policy), 0);
 
     // Verify that we won't change the group if seamless switch is required.
-    auto layers = std::vector<LayerRequirement>{LayerRequirement{.weight = 1.0f}};
+    std::vector<LayerRequirement> layers = {{.weight = 1.f}};
     auto& layer = layers[0];
     layer.vote = LayerVoteType::ExplicitDefault;
-    layer.desiredRefreshRate = Fps(90.0f);
+    layer.desiredRefreshRate = 90_Hz;
     layer.seamlessness = Seamlessness::OnlySeamless;
     layer.name = "90Hz ExplicitDefault";
     layer.focused = true;
-    ASSERT_EQ(HWC_CONFIG_ID_60,
-              refreshRateConfigs->getBestRefreshRate(layers, {.touch = false, .idle = false})
-                      .getModeId());
+    EXPECT_EQ(kModeId60, configs.getBestRefreshRate(layers).getModeId());
 }
 
 TEST_F(RefreshRateConfigsTest, groupSwitchingWithOneLayerOnlySeamlessDefaultFps) {
-    auto refreshRateConfigs =
-            std::make_unique<RefreshRateConfigs>(m60_90DeviceWithDifferentGroups,
-                                                 /*currentConfigId=*/HWC_CONFIG_ID_60);
+    TestableRefreshRateConfigs configs(kModes_60_90_G1, kModeId60);
+
     RefreshRateConfigs::Policy policy;
-    policy.defaultMode = refreshRateConfigs->getCurrentPolicy().defaultMode;
+    policy.defaultMode = configs.getCurrentPolicy().defaultMode;
     policy.allowGroupSwitching = true;
-    ASSERT_GE(refreshRateConfigs->setDisplayManagerPolicy(policy), 0);
-
-    refreshRateConfigs->setCurrentModeId(HWC_CONFIG_ID_90);
+    EXPECT_GE(configs.setDisplayManagerPolicy(policy), 0);
+
+    configs.setCurrentModeId(kModeId90);
 
     // Verify that we won't do a seamless switch if we request the same mode as the default
-    auto layers = std::vector<LayerRequirement>{LayerRequirement{.weight = 1.0f}};
+    std::vector<LayerRequirement> layers = {{.weight = 1.f}};
     auto& layer = layers[0];
     layer.vote = LayerVoteType::ExplicitDefault;
-    layer.desiredRefreshRate = Fps(60.0f);
+    layer.desiredRefreshRate = 60_Hz;
     layer.seamlessness = Seamlessness::OnlySeamless;
     layer.name = "60Hz ExplicitDefault";
     layer.focused = true;
-    ASSERT_EQ(HWC_CONFIG_ID_90,
-              refreshRateConfigs->getBestRefreshRate(layers, {.touch = false, .idle = false})
-                      .getModeId());
+    EXPECT_EQ(kModeId90, configs.getBestRefreshRate(layers).getModeId());
 }
 
 TEST_F(RefreshRateConfigsTest, groupSwitchingWithOneLayerDefaultSeamlessness) {
-    auto refreshRateConfigs =
-            std::make_unique<RefreshRateConfigs>(m60_90DeviceWithDifferentGroups,
-                                                 /*currentConfigId=*/HWC_CONFIG_ID_60);
+    TestableRefreshRateConfigs configs(kModes_60_90_G1, kModeId60);
+
     RefreshRateConfigs::Policy policy;
-    policy.defaultMode = refreshRateConfigs->getCurrentPolicy().defaultMode;
+    policy.defaultMode = configs.getCurrentPolicy().defaultMode;
     policy.allowGroupSwitching = true;
-    ASSERT_GE(refreshRateConfigs->setDisplayManagerPolicy(policy), 0);
-
-    refreshRateConfigs->setCurrentModeId(HWC_CONFIG_ID_90);
+    EXPECT_GE(configs.setDisplayManagerPolicy(policy), 0);
+
+    configs.setCurrentModeId(kModeId90);
 
     // Verify that if the current config is in another group and there are no layers with
     // seamlessness=SeamedAndSeamless we'll go back to the default group.
 
-    auto layers = std::vector<LayerRequirement>{LayerRequirement{.weight = 1.0f}};
+    std::vector<LayerRequirement> layers = {{.weight = 1.f}};
     auto& layer = layers[0];
     layer.vote = LayerVoteType::ExplicitDefault;
-    layer.desiredRefreshRate = Fps(60.0f);
+    layer.desiredRefreshRate = 60_Hz;
     layer.seamlessness = Seamlessness::Default;
     layer.name = "60Hz ExplicitDefault";
     layer.focused = true;
 
-    ASSERT_EQ(HWC_CONFIG_ID_60,
-              refreshRateConfigs->getBestRefreshRate(layers, {.touch = false, .idle = false})
-                      .getModeId());
+    EXPECT_EQ(kModeId60, configs.getBestRefreshRate(layers).getModeId());
 }
 
 TEST_F(RefreshRateConfigsTest, groupSwitchingWithTwoLayersOnlySeamlessAndSeamed) {
-    auto refreshRateConfigs =
-            std::make_unique<RefreshRateConfigs>(m60_90DeviceWithDifferentGroups,
-                                                 /*currentConfigId=*/HWC_CONFIG_ID_60);
+    TestableRefreshRateConfigs configs(kModes_60_90_G1, kModeId60);
+
     RefreshRateConfigs::Policy policy;
-    policy.defaultMode = refreshRateConfigs->getCurrentPolicy().defaultMode;
+    policy.defaultMode = configs.getCurrentPolicy().defaultMode;
     policy.allowGroupSwitching = true;
-    ASSERT_GE(refreshRateConfigs->setDisplayManagerPolicy(policy), 0);
-
-    refreshRateConfigs->setCurrentModeId(HWC_CONFIG_ID_90);
+    EXPECT_GE(configs.setDisplayManagerPolicy(policy), 0);
+
+    configs.setCurrentModeId(kModeId90);
 
     // If there's a layer with seamlessness=SeamedAndSeamless, another layer with
     // seamlessness=OnlySeamless can't change the mode group.
-    auto layers = std::vector<LayerRequirement>{LayerRequirement{.weight = 1.0f}};
+    std::vector<LayerRequirement> layers = {{.weight = 1.f}};
     layers[0].vote = LayerVoteType::ExplicitDefault;
-    layers[0].desiredRefreshRate = Fps(60.0f);
+    layers[0].desiredRefreshRate = 60_Hz;
     layers[0].seamlessness = Seamlessness::OnlySeamless;
     layers[0].name = "60Hz ExplicitDefault";
     layers[0].focused = true;
@@ -1501,25 +1328,22 @@
     layers.push_back(LayerRequirement{.weight = 0.5f});
     layers[1].vote = LayerVoteType::ExplicitDefault;
     layers[1].seamlessness = Seamlessness::SeamedAndSeamless;
-    layers[1].desiredRefreshRate = Fps(90.0f);
+    layers[1].desiredRefreshRate = 90_Hz;
     layers[1].name = "90Hz ExplicitDefault";
     layers[1].focused = false;
 
-    ASSERT_EQ(HWC_CONFIG_ID_90,
-              refreshRateConfigs->getBestRefreshRate(layers, {.touch = false, .idle = false})
-                      .getModeId());
+    EXPECT_EQ(kModeId90, configs.getBestRefreshRate(layers).getModeId());
 }
 
 TEST_F(RefreshRateConfigsTest, groupSwitchingWithTwoLayersDefaultFocusedAndSeamed) {
-    auto refreshRateConfigs =
-            std::make_unique<RefreshRateConfigs>(m60_90DeviceWithDifferentGroups,
-                                                 /*currentConfigId=*/HWC_CONFIG_ID_60);
+    TestableRefreshRateConfigs configs(kModes_60_90_G1, kModeId60);
+
     RefreshRateConfigs::Policy policy;
-    policy.defaultMode = refreshRateConfigs->getCurrentPolicy().defaultMode;
+    policy.defaultMode = configs.getCurrentPolicy().defaultMode;
     policy.allowGroupSwitching = true;
-    ASSERT_GE(refreshRateConfigs->setDisplayManagerPolicy(policy), 0);
-
-    refreshRateConfigs->setCurrentModeId(HWC_CONFIG_ID_90);
+    EXPECT_GE(configs.setDisplayManagerPolicy(policy), 0);
+
+    configs.setCurrentModeId(kModeId90);
 
     // If there's a focused layer with seamlessness=SeamedAndSeamless, another layer with
     // seamlessness=Default can't change the mode group back to the group of the default
@@ -1527,777 +1351,703 @@
     // For example, this may happen when a video playback requests and gets a seamed switch,
     // but another layer (with default seamlessness) starts animating. The animating layer
     // should not cause a seamed switch.
-    auto layers = std::vector<LayerRequirement>{LayerRequirement{.weight = 1.0f}};
+    std::vector<LayerRequirement> layers = {{.weight = 1.f}};
     layers[0].seamlessness = Seamlessness::Default;
-    layers[0].desiredRefreshRate = Fps(60.0f);
+    layers[0].desiredRefreshRate = 60_Hz;
     layers[0].focused = true;
     layers[0].vote = LayerVoteType::ExplicitDefault;
     layers[0].name = "60Hz ExplicitDefault";
 
     layers.push_back(LayerRequirement{.weight = 0.1f});
     layers[1].seamlessness = Seamlessness::SeamedAndSeamless;
-    layers[1].desiredRefreshRate = Fps(90.0f);
+    layers[1].desiredRefreshRate = 90_Hz;
     layers[1].focused = true;
     layers[1].vote = LayerVoteType::ExplicitDefault;
     layers[1].name = "90Hz ExplicitDefault";
 
-    ASSERT_EQ(HWC_CONFIG_ID_90,
-              refreshRateConfigs->getBestRefreshRate(layers, {.touch = false, .idle = false})
-                      .getModeId());
+    EXPECT_EQ(kModeId90, configs.getBestRefreshRate(layers).getModeId());
 }
 
 TEST_F(RefreshRateConfigsTest, groupSwitchingWithTwoLayersDefaultNotFocusedAndSeamed) {
-    auto refreshRateConfigs =
-            std::make_unique<RefreshRateConfigs>(m60_90DeviceWithDifferentGroups,
-                                                 /*currentConfigId=*/HWC_CONFIG_ID_60);
+    TestableRefreshRateConfigs configs(kModes_60_90_G1, kModeId60);
+
     RefreshRateConfigs::Policy policy;
-    policy.defaultMode = refreshRateConfigs->getCurrentPolicy().defaultMode;
+    policy.defaultMode = configs.getCurrentPolicy().defaultMode;
     policy.allowGroupSwitching = true;
-    ASSERT_GE(refreshRateConfigs->setDisplayManagerPolicy(policy), 0);
-
-    refreshRateConfigs->setCurrentModeId(HWC_CONFIG_ID_90);
+    EXPECT_GE(configs.setDisplayManagerPolicy(policy), 0);
+
+    configs.setCurrentModeId(kModeId90);
 
     // Layer with seamlessness=Default can change the mode group if there's a not
     // focused layer with seamlessness=SeamedAndSeamless. This happens for example,
     // when in split screen mode the user switches between the two visible applications.
-    auto layers = std::vector<LayerRequirement>{LayerRequirement{.weight = 1.0f}};
+    std::vector<LayerRequirement> layers = {{.weight = 1.f}};
     layers[0].seamlessness = Seamlessness::Default;
-    layers[0].desiredRefreshRate = Fps(60.0f);
+    layers[0].desiredRefreshRate = 60_Hz;
     layers[0].focused = true;
     layers[0].vote = LayerVoteType::ExplicitDefault;
     layers[0].name = "60Hz ExplicitDefault";
 
     layers.push_back(LayerRequirement{.weight = 0.7f});
     layers[1].seamlessness = Seamlessness::SeamedAndSeamless;
-    layers[1].desiredRefreshRate = Fps(90.0f);
+    layers[1].desiredRefreshRate = 90_Hz;
     layers[1].focused = false;
     layers[1].vote = LayerVoteType::ExplicitDefault;
     layers[1].name = "90Hz ExplicitDefault";
 
-    ASSERT_EQ(HWC_CONFIG_ID_60,
-              refreshRateConfigs->getBestRefreshRate(layers, {.touch = false, .idle = false})
-                      .getModeId());
+    EXPECT_EQ(kModeId60, configs.getBestRefreshRate(layers).getModeId());
 }
 
 TEST_F(RefreshRateConfigsTest, nonSeamlessVotePrefersSeamlessSwitches) {
-    auto refreshRateConfigs =
-            std::make_unique<RefreshRateConfigs>(m30_60Device,
-                                                 /*currentConfigId=*/HWC_CONFIG_ID_60);
+    TestableRefreshRateConfigs configs(kModes_30_60, kModeId60);
 
     // Allow group switching.
     RefreshRateConfigs::Policy policy;
-    policy.defaultMode = refreshRateConfigs->getCurrentPolicy().defaultMode;
+    policy.defaultMode = configs.getCurrentPolicy().defaultMode;
     policy.allowGroupSwitching = true;
-    ASSERT_GE(refreshRateConfigs->setDisplayManagerPolicy(policy), 0);
-
-    auto layers = std::vector<LayerRequirement>{LayerRequirement{.weight = 1.0f}};
+    EXPECT_GE(configs.setDisplayManagerPolicy(policy), 0);
+
+    std::vector<LayerRequirement> layers = {{.weight = 1.f}};
     auto& layer = layers[0];
     layer.vote = LayerVoteType::ExplicitExactOrMultiple;
-    layer.desiredRefreshRate = Fps(60.0f);
+    layer.desiredRefreshRate = 60_Hz;
     layer.seamlessness = Seamlessness::SeamedAndSeamless;
     layer.name = "60Hz ExplicitExactOrMultiple";
     layer.focused = true;
 
-    ASSERT_EQ(HWC_CONFIG_ID_60,
-              refreshRateConfigs->getBestRefreshRate(layers, {.touch = false, .idle = false})
-                      .getModeId());
-
-    refreshRateConfigs->setCurrentModeId(HWC_CONFIG_ID_120);
-    ASSERT_EQ(HWC_CONFIG_ID_120,
-              refreshRateConfigs->getBestRefreshRate(layers, {.touch = false, .idle = false})
-                      .getModeId());
+    EXPECT_EQ(kModeId60, configs.getBestRefreshRate(layers).getModeId());
+
+    configs.setCurrentModeId(kModeId120);
+    EXPECT_EQ(kModeId120, configs.getBestRefreshRate(layers).getModeId());
 }
 
 TEST_F(RefreshRateConfigsTest, nonSeamlessExactAndSeamlessMultipleLayers) {
-    auto refreshRateConfigs =
-            std::make_unique<RefreshRateConfigs>(m25_30_50_60Device,
-                                                 /*currentConfigId=*/HWC_CONFIG_ID_60);
+    TestableRefreshRateConfigs configs(kModes_25_30_50_60, kModeId60);
 
     // Allow group switching.
     RefreshRateConfigs::Policy policy;
-    policy.defaultMode = refreshRateConfigs->getCurrentPolicy().defaultMode;
+    policy.defaultMode = configs.getCurrentPolicy().defaultMode;
     policy.allowGroupSwitching = true;
-    ASSERT_GE(refreshRateConfigs->setDisplayManagerPolicy(policy), 0);
-
-    auto layers = std::vector<
-            LayerRequirement>{LayerRequirement{.name = "60Hz ExplicitDefault",
-                                               .vote = LayerVoteType::ExplicitDefault,
-                                               .desiredRefreshRate = Fps(60.0f),
-                                               .seamlessness = Seamlessness::SeamedAndSeamless,
-                                               .weight = 0.5f,
-                                               .focused = false},
-                              LayerRequirement{.name = "25Hz ExplicitExactOrMultiple",
-                                               .vote = LayerVoteType::ExplicitExactOrMultiple,
-                                               .desiredRefreshRate = Fps(25.0f),
-                                               .seamlessness = Seamlessness::OnlySeamless,
-                                               .weight = 1.0f,
-                                               .focused = true}};
-
-    ASSERT_EQ(HWC_CONFIG_ID_50,
-              refreshRateConfigs->getBestRefreshRate(layers, {.touch = false, .idle = false})
-                      .getModeId());
+    EXPECT_GE(configs.setDisplayManagerPolicy(policy), 0);
+
+    std::vector<LayerRequirement> layers = {{.name = "60Hz ExplicitDefault",
+                                             .vote = LayerVoteType::ExplicitDefault,
+                                             .desiredRefreshRate = 60_Hz,
+                                             .seamlessness = Seamlessness::SeamedAndSeamless,
+                                             .weight = 0.5f,
+                                             .focused = false},
+                                            {.name = "25Hz ExplicitExactOrMultiple",
+                                             .vote = LayerVoteType::ExplicitExactOrMultiple,
+                                             .desiredRefreshRate = 25_Hz,
+                                             .seamlessness = Seamlessness::OnlySeamless,
+                                             .weight = 1.f,
+                                             .focused = true}};
+
+    EXPECT_EQ(kModeId50, configs.getBestRefreshRate(layers).getModeId());
 
     auto& seamedLayer = layers[0];
-    seamedLayer.name = "30Hz ExplicitDefault", seamedLayer.desiredRefreshRate = Fps(30.0f);
-    refreshRateConfigs->setCurrentModeId(HWC_CONFIG_ID_30);
-
-    ASSERT_EQ(HWC_CONFIG_ID_25,
-              refreshRateConfigs->getBestRefreshRate(layers, {.touch = false, .idle = false})
-                      .getModeId());
+    seamedLayer.desiredRefreshRate = 30_Hz;
+    seamedLayer.name = "30Hz ExplicitDefault";
+    configs.setCurrentModeId(kModeId30);
+
+    EXPECT_EQ(kModeId25, configs.getBestRefreshRate(layers).getModeId());
 }
 
 TEST_F(RefreshRateConfigsTest, minLayersDontTrigerSeamedSwitch) {
-    auto refreshRateConfigs =
-            std::make_unique<RefreshRateConfigs>(m60_90DeviceWithDifferentGroups,
-                                                 /*currentConfigId=*/HWC_CONFIG_ID_90);
+    TestableRefreshRateConfigs configs(kModes_60_90_G1, kModeId90);
 
     // Allow group switching.
     RefreshRateConfigs::Policy policy;
-    policy.defaultMode = refreshRateConfigs->getCurrentPolicy().defaultMode;
+    policy.defaultMode = configs.getCurrentPolicy().defaultMode;
     policy.allowGroupSwitching = true;
-    ASSERT_GE(refreshRateConfigs->setDisplayManagerPolicy(policy), 0);
-
-    auto layers = std::vector<LayerRequirement>{LayerRequirement{.name = "Min",
-                                                                 .vote = LayerVoteType::Min,
-                                                                 .weight = 1.f,
-                                                                 .focused = true}};
-
-    ASSERT_EQ(HWC_CONFIG_ID_90,
-              refreshRateConfigs->getBestRefreshRate(layers, {.touch = false, .idle = false})
-                      .getModeId());
+    EXPECT_GE(configs.setDisplayManagerPolicy(policy), 0);
+
+    std::vector<LayerRequirement> layers = {
+            {.name = "Min", .vote = LayerVoteType::Min, .weight = 1.f, .focused = true}};
+
+    EXPECT_EQ(kModeId90, configs.getBestRefreshRate(layers).getModeId());
 }
 
 TEST_F(RefreshRateConfigsTest, primaryVsAppRequestPolicy) {
-    auto refreshRateConfigs =
-            std::make_unique<RefreshRateConfigs>(m30_60_90Device,
-                                                 /*currentConfigId=*/HWC_CONFIG_ID_60);
-
-    auto layers = std::vector<LayerRequirement>{LayerRequirement{.weight = 1.0f}};
+    TestableRefreshRateConfigs configs(kModes_30_60_90, kModeId60);
+
+    std::vector<LayerRequirement> layers = {{.weight = 1.f}};
     layers[0].name = "Test layer";
+
+    struct Args {
+        bool touch = false;
+        bool focused = true;
+    };
 
     // Return the config ID from calling getBestRefreshRate() for a single layer with the
     // given voteType and fps.
-    auto getFrameRate = [&](LayerVoteType voteType, Fps fps, bool touchActive = false,
-                            bool focused = true) -> DisplayModeId {
+    auto getFrameRate = [&](LayerVoteType voteType, Fps fps, Args args = {}) -> DisplayModeId {
         layers[0].vote = voteType;
         layers[0].desiredRefreshRate = fps;
-        layers[0].focused = focused;
-        return refreshRateConfigs->getBestRefreshRate(layers, {.touch = touchActive, .idle = false})
-                .getModeId();
+        layers[0].focused = args.focused;
+        return configs.getBestRefreshRate(layers, {.touch = args.touch}).getModeId();
     };
 
-    ASSERT_GE(refreshRateConfigs->setDisplayManagerPolicy(
-                      {HWC_CONFIG_ID_60, {Fps(30.f), Fps(60.f)}, {Fps(30.f), Fps(90.f)}}),
-              0);
-    EXPECT_EQ(HWC_CONFIG_ID_60,
-              refreshRateConfigs->getBestRefreshRate({}, {.touch = false, .idle = false})
-                      .getModeId());
-    EXPECT_EQ(HWC_CONFIG_ID_60, getFrameRate(LayerVoteType::NoVote, Fps(90.f)));
-    EXPECT_EQ(HWC_CONFIG_ID_30, getFrameRate(LayerVoteType::Min, Fps(90.f)));
-    EXPECT_EQ(HWC_CONFIG_ID_60, getFrameRate(LayerVoteType::Max, Fps(90.f)));
-    EXPECT_EQ(HWC_CONFIG_ID_60, getFrameRate(LayerVoteType::Heuristic, Fps(90.f)));
-    EXPECT_EQ(HWC_CONFIG_ID_90, getFrameRate(LayerVoteType::ExplicitDefault, Fps(90.f)));
-    EXPECT_EQ(HWC_CONFIG_ID_60, getFrameRate(LayerVoteType::ExplicitExactOrMultiple, Fps(90.f)));
-
-    // Layers not focused are not allowed to override primary config
-    EXPECT_EQ(HWC_CONFIG_ID_60,
-              getFrameRate(LayerVoteType::ExplicitDefault, Fps(90.f), /*touch=*/false,
-                           /*focused=*/false));
-    EXPECT_EQ(HWC_CONFIG_ID_60,
-              getFrameRate(LayerVoteType::ExplicitExactOrMultiple, Fps(90.f), /*touch=*/false,
-                           /*focused=*/false));
+    EXPECT_GE(configs.setDisplayManagerPolicy({kModeId60, {30_Hz, 60_Hz}, {30_Hz, 90_Hz}}), 0);
+
+    EXPECT_EQ(kModeId60, configs.getBestRefreshRate().getModeId());
+    EXPECT_EQ(kModeId60, getFrameRate(LayerVoteType::NoVote, 90_Hz));
+    EXPECT_EQ(kModeId30, getFrameRate(LayerVoteType::Min, 90_Hz));
+    EXPECT_EQ(kModeId60, getFrameRate(LayerVoteType::Max, 90_Hz));
+    EXPECT_EQ(kModeId60, getFrameRate(LayerVoteType::Heuristic, 90_Hz));
+    EXPECT_EQ(kModeId90, getFrameRate(LayerVoteType::ExplicitDefault, 90_Hz));
+    EXPECT_EQ(kModeId60, getFrameRate(LayerVoteType::ExplicitExactOrMultiple, 90_Hz));
+
+    // Unfocused layers are not allowed to override primary config.
+    EXPECT_EQ(kModeId60, getFrameRate(LayerVoteType::ExplicitDefault, 90_Hz, {.focused = false}));
+    EXPECT_EQ(kModeId60,
+              getFrameRate(LayerVoteType::ExplicitExactOrMultiple, 90_Hz, {.focused = false}));
 
     // Touch boost should be restricted to the primary range.
-    EXPECT_EQ(HWC_CONFIG_ID_60, getFrameRate(LayerVoteType::Max, Fps(90.f), /*touch=*/true));
+    EXPECT_EQ(kModeId60, getFrameRate(LayerVoteType::Max, 90_Hz, {.touch = true}));
+
     // When we're higher than the primary range max due to a layer frame rate setting, touch boost
     // shouldn't drag us back down to the primary range max.
-    EXPECT_EQ(HWC_CONFIG_ID_90,
-              getFrameRate(LayerVoteType::ExplicitDefault, Fps(90.f), /*touch=*/true));
-    EXPECT_EQ(HWC_CONFIG_ID_60,
-              getFrameRate(LayerVoteType::ExplicitExactOrMultiple, Fps(90.f), /*touch=*/true));
-
-    ASSERT_GE(refreshRateConfigs->setDisplayManagerPolicy(
-                      {HWC_CONFIG_ID_60, {Fps(60.f), Fps(60.f)}, {Fps(60.f), Fps(60.f)}}),
-              0);
-    EXPECT_EQ(HWC_CONFIG_ID_60, getFrameRate(LayerVoteType::NoVote, Fps(90.f)));
-    EXPECT_EQ(HWC_CONFIG_ID_60, getFrameRate(LayerVoteType::Min, Fps(90.f)));
-    EXPECT_EQ(HWC_CONFIG_ID_60, getFrameRate(LayerVoteType::Max, Fps(90.f)));
-    EXPECT_EQ(HWC_CONFIG_ID_60, getFrameRate(LayerVoteType::Heuristic, Fps(90.f)));
-    EXPECT_EQ(HWC_CONFIG_ID_60, getFrameRate(LayerVoteType::ExplicitDefault, Fps(90.f)));
-    EXPECT_EQ(HWC_CONFIG_ID_60, getFrameRate(LayerVoteType::ExplicitExactOrMultiple, Fps(90.f)));
+    EXPECT_EQ(kModeId90, getFrameRate(LayerVoteType::ExplicitDefault, 90_Hz, {.touch = true}));
+    EXPECT_EQ(kModeId60,
+              getFrameRate(LayerVoteType::ExplicitExactOrMultiple, 90_Hz, {.touch = true}));
+
+    EXPECT_GE(configs.setDisplayManagerPolicy({kModeId60, {60_Hz, 60_Hz}, {60_Hz, 60_Hz}}), 0);
+
+    EXPECT_EQ(kModeId60, getFrameRate(LayerVoteType::NoVote, 90_Hz));
+    EXPECT_EQ(kModeId60, getFrameRate(LayerVoteType::Min, 90_Hz));
+    EXPECT_EQ(kModeId60, getFrameRate(LayerVoteType::Max, 90_Hz));
+    EXPECT_EQ(kModeId60, getFrameRate(LayerVoteType::Heuristic, 90_Hz));
+    EXPECT_EQ(kModeId60, getFrameRate(LayerVoteType::ExplicitDefault, 90_Hz));
+    EXPECT_EQ(kModeId60, getFrameRate(LayerVoteType::ExplicitExactOrMultiple, 90_Hz));
 }
 
 TEST_F(RefreshRateConfigsTest, idle) {
-    auto refreshRateConfigs =
-            std::make_unique<RefreshRateConfigs>(m60_90Device,
-                                                 /*currentConfigId=*/HWC_CONFIG_ID_60);
-
-    auto layers = std::vector<LayerRequirement>{LayerRequirement{.weight = 1.0f}};
+    TestableRefreshRateConfigs configs(kModes_60_90, kModeId60);
+
+    std::vector<LayerRequirement> layers = {{.weight = 1.f}};
     layers[0].name = "Test layer";
 
     const auto getIdleFrameRate = [&](LayerVoteType voteType, bool touchActive) -> DisplayModeId {
         layers[0].vote = voteType;
-        layers[0].desiredRefreshRate = Fps(90.f);
-        RefreshRateConfigs::GlobalSignals consideredSignals;
-        const auto configId =
-                refreshRateConfigs
-                        ->getBestRefreshRate(layers, {.touch = touchActive, .idle = true},
-                                             &consideredSignals)
-                        .getModeId();
-        // Refresh rate will be chosen by either touch state or idle state
-        EXPECT_EQ(!touchActive, consideredSignals.idle);
-        return configId;
+        layers[0].desiredRefreshRate = 90_Hz;
+
+        const auto [refreshRate, signals] =
+                configs.getBestRefreshRateAndSignals(layers, {.touch = touchActive, .idle = true});
+
+        // Refresh rate will be chosen by either touch state or idle state.
+        EXPECT_EQ(!touchActive, signals.idle);
+        return refreshRate.getModeId();
     };
 
-    ASSERT_GE(refreshRateConfigs->setDisplayManagerPolicy(
-                      {HWC_CONFIG_ID_60, {Fps(60.f), Fps(90.f)}, {Fps(60.f), Fps(90.f)}}),
-              0);
+    EXPECT_GE(configs.setDisplayManagerPolicy({kModeId60, {60_Hz, 90_Hz}, {60_Hz, 90_Hz}}), 0);
 
     // Idle should be lower priority than touch boost.
-    EXPECT_EQ(HWC_CONFIG_ID_90, getIdleFrameRate(LayerVoteType::NoVote, /*touchActive=*/true));
-    EXPECT_EQ(HWC_CONFIG_ID_90, getIdleFrameRate(LayerVoteType::Min, /*touchActive=*/true));
-    EXPECT_EQ(HWC_CONFIG_ID_90, getIdleFrameRate(LayerVoteType::Max, /*touchActive=*/true));
-    EXPECT_EQ(HWC_CONFIG_ID_90, getIdleFrameRate(LayerVoteType::Heuristic, /*touchActive=*/true));
-    EXPECT_EQ(HWC_CONFIG_ID_90,
-              getIdleFrameRate(LayerVoteType::ExplicitDefault, /*touchActive=*/true));
-    EXPECT_EQ(HWC_CONFIG_ID_90,
-              getIdleFrameRate(LayerVoteType::ExplicitExactOrMultiple, /*touchActive=*/true));
+    {
+        constexpr bool kTouchActive = true;
+        EXPECT_EQ(kModeId90, getIdleFrameRate(LayerVoteType::NoVote, kTouchActive));
+        EXPECT_EQ(kModeId90, getIdleFrameRate(LayerVoteType::Min, kTouchActive));
+        EXPECT_EQ(kModeId90, getIdleFrameRate(LayerVoteType::Max, kTouchActive));
+        EXPECT_EQ(kModeId90, getIdleFrameRate(LayerVoteType::Heuristic, kTouchActive));
+        EXPECT_EQ(kModeId90, getIdleFrameRate(LayerVoteType::ExplicitDefault, kTouchActive));
+        EXPECT_EQ(kModeId90,
+                  getIdleFrameRate(LayerVoteType::ExplicitExactOrMultiple, kTouchActive));
+    }
 
     // With no layers, idle should still be lower priority than touch boost.
-    EXPECT_EQ(HWC_CONFIG_ID_90,
-              refreshRateConfigs->getBestRefreshRate({}, {.touch = true, .idle = true})
-                      .getModeId());
+    EXPECT_EQ(kModeId90, configs.getBestRefreshRate({}, {.touch = true, .idle = true}).getModeId());
 
     // Idle should be higher precedence than other layer frame rate considerations.
-    refreshRateConfigs->setCurrentModeId(HWC_CONFIG_ID_90);
-    EXPECT_EQ(HWC_CONFIG_ID_60, getIdleFrameRate(LayerVoteType::NoVote, /*touchActive=*/false));
-    EXPECT_EQ(HWC_CONFIG_ID_60, getIdleFrameRate(LayerVoteType::Min, /*touchActive=*/false));
-    EXPECT_EQ(HWC_CONFIG_ID_60, getIdleFrameRate(LayerVoteType::Max, /*touchActive=*/false));
-    EXPECT_EQ(HWC_CONFIG_ID_60, getIdleFrameRate(LayerVoteType::Heuristic, /*touchActive=*/false));
-    EXPECT_EQ(HWC_CONFIG_ID_60,
-              getIdleFrameRate(LayerVoteType::ExplicitDefault, /*touchActive=*/false));
-    EXPECT_EQ(HWC_CONFIG_ID_60,
-              getIdleFrameRate(LayerVoteType::ExplicitExactOrMultiple, /*touchActive=*/false));
+    configs.setCurrentModeId(kModeId90);
+
+    {
+        constexpr bool kTouchActive = false;
+        EXPECT_EQ(kModeId60, getIdleFrameRate(LayerVoteType::NoVote, kTouchActive));
+        EXPECT_EQ(kModeId60, getIdleFrameRate(LayerVoteType::Min, kTouchActive));
+        EXPECT_EQ(kModeId60, getIdleFrameRate(LayerVoteType::Max, kTouchActive));
+        EXPECT_EQ(kModeId60, getIdleFrameRate(LayerVoteType::Heuristic, kTouchActive));
+        EXPECT_EQ(kModeId60, getIdleFrameRate(LayerVoteType::ExplicitDefault, kTouchActive));
+        EXPECT_EQ(kModeId60,
+                  getIdleFrameRate(LayerVoteType::ExplicitExactOrMultiple, kTouchActive));
+    }
 
     // Idle should be applied rather than the current config when there are no layers.
-    EXPECT_EQ(HWC_CONFIG_ID_60,
-              refreshRateConfigs->getBestRefreshRate({}, {.touch = false, .idle = true})
-                      .getModeId());
+    EXPECT_EQ(kModeId60, configs.getBestRefreshRate({}, {.idle = true}).getModeId());
 }
 
 TEST_F(RefreshRateConfigsTest, findClosestKnownFrameRate) {
-    auto refreshRateConfigs =
-            std::make_unique<RefreshRateConfigs>(m60_90Device,
-                                                 /*currentConfigId=*/HWC_CONFIG_ID_60);
+    TestableRefreshRateConfigs configs(kModes_60_90, kModeId60);
 
     for (float fps = 1.0f; fps <= 120.0f; fps += 0.1f) {
-        const auto knownFrameRate = findClosestKnownFrameRate(*refreshRateConfigs, Fps(fps));
-        Fps expectedFrameRate;
-        if (fps < 26.91f) {
-            expectedFrameRate = Fps(24.0f);
-        } else if (fps < 37.51f) {
-            expectedFrameRate = Fps(30.0f);
-        } else if (fps < 52.51f) {
-            expectedFrameRate = Fps(45.0f);
-        } else if (fps < 66.01f) {
-            expectedFrameRate = Fps(60.0f);
-        } else if (fps < 81.01f) {
-            expectedFrameRate = Fps(72.0f);
-        } else {
-            expectedFrameRate = Fps(90.0f);
-        }
-        EXPECT_TRUE(expectedFrameRate.equalsWithMargin(knownFrameRate))
-                << "findClosestKnownFrameRate(" << fps << ") = " << knownFrameRate;
+        const auto knownFrameRate = configs.findClosestKnownFrameRate(Fps::fromValue(fps));
+        const Fps expectedFrameRate = [fps] {
+            if (fps < 26.91f) return 24_Hz;
+            if (fps < 37.51f) return 30_Hz;
+            if (fps < 52.51f) return 45_Hz;
+            if (fps < 66.01f) return 60_Hz;
+            if (fps < 81.01f) return 72_Hz;
+            return 90_Hz;
+        }();
+
+        EXPECT_EQ(expectedFrameRate, knownFrameRate);
     }
 }
 
 TEST_F(RefreshRateConfigsTest, getBestRefreshRate_KnownFrameRate) {
-    auto refreshRateConfigs =
-            std::make_unique<RefreshRateConfigs>(m60_90Device,
-                                                 /*currentConfigId=*/HWC_CONFIG_ID_60);
-
-    struct ExpectedRate {
-        Fps rate;
-        const RefreshRate& expected;
+    TestableRefreshRateConfigs configs(kModes_60_90, kModeId60);
+
+    struct Expectation {
+        Fps fps;
+        const RefreshRate& refreshRate;
     };
 
-    /* clang-format off */
-    std::vector<ExpectedRate> knownFrameRatesExpectations = {
-        {Fps(24.0f), mExpected60Config},
-        {Fps(30.0f), mExpected60Config},
-        {Fps(45.0f), mExpected90Config},
-        {Fps(60.0f), mExpected60Config},
-        {Fps(72.0f), mExpected90Config},
-        {Fps(90.0f), mExpected90Config},
+    const std::initializer_list<Expectation> knownFrameRatesExpectations = {
+            {24_Hz, asRefreshRate(kMode60)}, {30_Hz, asRefreshRate(kMode60)},
+            {45_Hz, asRefreshRate(kMode90)}, {60_Hz, asRefreshRate(kMode60)},
+            {72_Hz, asRefreshRate(kMode90)}, {90_Hz, asRefreshRate(kMode90)},
     };
-    /* clang-format on */
 
     // Make sure the test tests all the known frame rate
-    const auto knownFrameRateList = getKnownFrameRate(*refreshRateConfigs);
-    const auto equal =
-            std::equal(knownFrameRateList.begin(), knownFrameRateList.end(),
-                       knownFrameRatesExpectations.begin(),
-                       [](Fps a, const ExpectedRate& b) { return a.equalsWithMargin(b.rate); });
+    const auto& knownFrameRates = configs.knownFrameRates();
+    const bool equal = std::equal(knownFrameRates.begin(), knownFrameRates.end(),
+                                  knownFrameRatesExpectations.begin(),
+                                  [](Fps fps, const Expectation& expected) {
+                                      return isApproxEqual(fps, expected.fps);
+                                  });
     EXPECT_TRUE(equal);
 
-    auto layers = std::vector<LayerRequirement>{LayerRequirement{.weight = 1.0f}};
+    std::vector<LayerRequirement> layers = {{.weight = 1.f}};
     auto& layer = layers[0];
     layer.vote = LayerVoteType::Heuristic;
-    for (const auto& expectedRate : knownFrameRatesExpectations) {
-        layer.desiredRefreshRate = expectedRate.rate;
-        const auto& refreshRate =
-                refreshRateConfigs->getBestRefreshRate(layers, {.touch = false, .idle = false});
-        EXPECT_EQ(expectedRate.expected, refreshRate);
+
+    for (const auto& [fps, refreshRate] : knownFrameRatesExpectations) {
+        layer.desiredRefreshRate = fps;
+        EXPECT_EQ(refreshRate, configs.getBestRefreshRate(layers));
     }
 }
 
 TEST_F(RefreshRateConfigsTest, getBestRefreshRate_ExplicitExact) {
-    auto refreshRateConfigs =
-            std::make_unique<RefreshRateConfigs>(m30_60_72_90_120Device,
-                                                 /*currentConfigId=*/HWC_CONFIG_ID_60);
-
-    auto layers = std::vector<LayerRequirement>{LayerRequirement{.weight = 1.0f},
-                                                LayerRequirement{.weight = 0.5f}};
+    TestableRefreshRateConfigs configs(kModes_30_60_72_90_120, kModeId60);
+
+    std::vector<LayerRequirement> layers = {{.weight = 1.f}, {.weight = 0.5f}};
     auto& explicitExactLayer = layers[0];
     auto& explicitExactOrMultipleLayer = layers[1];
 
     explicitExactOrMultipleLayer.vote = LayerVoteType::ExplicitExactOrMultiple;
     explicitExactOrMultipleLayer.name = "ExplicitExactOrMultiple";
-    explicitExactOrMultipleLayer.desiredRefreshRate = Fps(60);
+    explicitExactOrMultipleLayer.desiredRefreshRate = 60_Hz;
 
     explicitExactLayer.vote = LayerVoteType::ExplicitExact;
     explicitExactLayer.name = "ExplicitExact";
-    explicitExactLayer.desiredRefreshRate = Fps(30);
-
-    EXPECT_EQ(mExpected30Config,
-              refreshRateConfigs->getBestRefreshRate(layers, {.touch = false, .idle = false}));
-    EXPECT_EQ(mExpected30Config,
-              refreshRateConfigs->getBestRefreshRate(layers, {.touch = true, .idle = false}));
-
-    explicitExactOrMultipleLayer.desiredRefreshRate = Fps(120);
-    explicitExactLayer.desiredRefreshRate = Fps(60);
-    EXPECT_EQ(mExpected60Config,
-              refreshRateConfigs->getBestRefreshRate(layers, {.touch = false, .idle = false}));
-
-    explicitExactLayer.desiredRefreshRate = Fps(72);
-    EXPECT_EQ(mExpected72Config,
-              refreshRateConfigs->getBestRefreshRate(layers, {.touch = false, .idle = false}));
-
-    explicitExactLayer.desiredRefreshRate = Fps(90);
-    EXPECT_EQ(mExpected90Config,
-              refreshRateConfigs->getBestRefreshRate(layers, {.touch = false, .idle = false}));
-
-    explicitExactLayer.desiredRefreshRate = Fps(120);
-    EXPECT_EQ(mExpected120Config,
-              refreshRateConfigs->getBestRefreshRate(layers, {.touch = false, .idle = false}));
+    explicitExactLayer.desiredRefreshRate = 30_Hz;
+
+    EXPECT_EQ(asRefreshRate(kMode30), configs.getBestRefreshRate(layers));
+    EXPECT_EQ(asRefreshRate(kMode30), configs.getBestRefreshRate(layers, {.touch = true}));
+
+    explicitExactOrMultipleLayer.desiredRefreshRate = 120_Hz;
+    explicitExactLayer.desiredRefreshRate = 60_Hz;
+    EXPECT_EQ(asRefreshRate(kMode60), configs.getBestRefreshRate(layers));
+
+    explicitExactLayer.desiredRefreshRate = 72_Hz;
+    EXPECT_EQ(asRefreshRate(kMode72), configs.getBestRefreshRate(layers));
+
+    explicitExactLayer.desiredRefreshRate = 90_Hz;
+    EXPECT_EQ(asRefreshRate(kMode90), configs.getBestRefreshRate(layers));
+
+    explicitExactLayer.desiredRefreshRate = 120_Hz;
+    EXPECT_EQ(asRefreshRate(kMode120), configs.getBestRefreshRate(layers));
 }
 
 TEST_F(RefreshRateConfigsTest, getBestRefreshRate_ExplicitExactEnableFrameRateOverride) {
-    RefreshRateConfigs::Config config = {.enableFrameRateOverride = true};
-    auto refreshRateConfigs =
-            std::make_unique<RefreshRateConfigs>(m30_60_72_90_120Device,
-                                                 /*currentConfigId=*/HWC_CONFIG_ID_60, config);
-
-    auto layers = std::vector<LayerRequirement>{LayerRequirement{.weight = 1.0f},
-                                                LayerRequirement{.weight = 0.5f}};
+    TestableRefreshRateConfigs configs(kModes_30_60_72_90_120, kModeId60,
+                                       {.enableFrameRateOverride = true});
+
+    std::vector<LayerRequirement> layers = {{.weight = 1.f}, {.weight = 0.5f}};
     auto& explicitExactLayer = layers[0];
     auto& explicitExactOrMultipleLayer = layers[1];
 
     explicitExactOrMultipleLayer.vote = LayerVoteType::ExplicitExactOrMultiple;
     explicitExactOrMultipleLayer.name = "ExplicitExactOrMultiple";
-    explicitExactOrMultipleLayer.desiredRefreshRate = Fps(60);
+    explicitExactOrMultipleLayer.desiredRefreshRate = 60_Hz;
 
     explicitExactLayer.vote = LayerVoteType::ExplicitExact;
     explicitExactLayer.name = "ExplicitExact";
-    explicitExactLayer.desiredRefreshRate = Fps(30);
-
-    EXPECT_EQ(mExpected60Config,
-              refreshRateConfigs->getBestRefreshRate(layers, {.touch = false, .idle = false}));
-    EXPECT_EQ(mExpected120Config,
-              refreshRateConfigs->getBestRefreshRate(layers, {.touch = true, .idle = false}));
-
-    explicitExactOrMultipleLayer.desiredRefreshRate = Fps(120);
-    explicitExactLayer.desiredRefreshRate = Fps(60);
-    EXPECT_EQ(mExpected120Config,
-              refreshRateConfigs->getBestRefreshRate(layers, {.touch = false, .idle = false}));
-
-    explicitExactLayer.desiredRefreshRate = Fps(72);
-    EXPECT_EQ(mExpected72Config,
-              refreshRateConfigs->getBestRefreshRate(layers, {.touch = false, .idle = false}));
-
-    explicitExactLayer.desiredRefreshRate = Fps(90);
-    EXPECT_EQ(mExpected90Config,
-              refreshRateConfigs->getBestRefreshRate(layers, {.touch = false, .idle = false}));
-
-    explicitExactLayer.desiredRefreshRate = Fps(120);
-    EXPECT_EQ(mExpected120Config,
-              refreshRateConfigs->getBestRefreshRate(layers, {.touch = false, .idle = false}));
-}
-
-TEST_F(RefreshRateConfigsTest, getBestRefreshRate_ReadsCached) {
+    explicitExactLayer.desiredRefreshRate = 30_Hz;
+
+    EXPECT_EQ(asRefreshRate(kMode60), configs.getBestRefreshRate(layers));
+    EXPECT_EQ(asRefreshRate(kMode120), configs.getBestRefreshRate(layers, {.touch = true}));
+
+    explicitExactOrMultipleLayer.desiredRefreshRate = 120_Hz;
+    explicitExactLayer.desiredRefreshRate = 60_Hz;
+    EXPECT_EQ(asRefreshRate(kMode120), configs.getBestRefreshRate(layers));
+
+    explicitExactLayer.desiredRefreshRate = 72_Hz;
+    EXPECT_EQ(asRefreshRate(kMode72), configs.getBestRefreshRate(layers));
+
+    explicitExactLayer.desiredRefreshRate = 90_Hz;
+    EXPECT_EQ(asRefreshRate(kMode90), configs.getBestRefreshRate(layers));
+
+    explicitExactLayer.desiredRefreshRate = 120_Hz;
+    EXPECT_EQ(asRefreshRate(kMode120), configs.getBestRefreshRate(layers));
+}
+
+TEST_F(RefreshRateConfigsTest, getBestRefreshRate_ReadsCache) {
+    TestableRefreshRateConfigs configs(kModes_30_60_72_90_120, kModeId60);
+
     using GlobalSignals = RefreshRateConfigs::GlobalSignals;
-
-    auto refreshRateConfigs =
-            std::make_unique<RefreshRateConfigs>(m30_60_72_90_120Device,
-                                                 /*currentConfigId=*/HWC_CONFIG_ID_60);
-
-    setLastBestRefreshRateInvocation(*refreshRateConfigs,
-                                     GetBestRefreshRateInvocation{.layerRequirements = std::vector<
-                                                                          LayerRequirement>(),
-                                                                  .globalSignals = {.touch = true,
-                                                                                    .idle = true},
-                                                                  .outSignalsConsidered =
-                                                                          {.touch = true,
-                                                                           .idle = false},
-                                                                  .resultingBestRefreshRate =
-                                                                          createRefreshRate(
-                                                                                  mConfig90)});
-
-    EXPECT_EQ(createRefreshRate(mConfig90),
-              refreshRateConfigs->getBestRefreshRate(std::vector<LayerRequirement>(),
-                                                     {.touch = true, .idle = true}));
-
-    const GlobalSignals cachedSignalsConsidered{.touch = true, .idle = false};
-    setLastBestRefreshRateInvocation(*refreshRateConfigs,
-                                     GetBestRefreshRateInvocation{.layerRequirements = std::vector<
-                                                                          LayerRequirement>(),
-                                                                  .globalSignals = {.touch = true,
-                                                                                    .idle = true},
-                                                                  .outSignalsConsidered =
-                                                                          cachedSignalsConsidered,
-                                                                  .resultingBestRefreshRate =
-                                                                          createRefreshRate(
-                                                                                  mConfig30)});
-
-    GlobalSignals signalsConsidered;
-    EXPECT_EQ(createRefreshRate(mConfig30),
-              refreshRateConfigs->getBestRefreshRate(std::vector<LayerRequirement>(),
-                                                     {.touch = true, .idle = true},
-                                                     &signalsConsidered));
-
-    EXPECT_EQ(cachedSignalsConsidered, signalsConsidered);
+    const auto args = std::make_pair(std::vector<LayerRequirement>{},
+                                     GlobalSignals{.touch = true, .idle = true});
+    const auto result = std::make_pair(asRefreshRate(kMode90), GlobalSignals{.touch = true});
+
+    configs.mutableGetBestRefreshRateCache() = {args, result};
+
+    EXPECT_EQ(result, configs.getBestRefreshRateAndSignals(args.first, args.second));
 }
 
 TEST_F(RefreshRateConfigsTest, getBestRefreshRate_WritesCache) {
-    using GlobalSignals = RefreshRateConfigs::GlobalSignals;
-
-    auto refreshRateConfigs =
-            std::make_unique<RefreshRateConfigs>(m30_60_72_90_120Device,
-                                                 /*currentConfigId=*/HWC_CONFIG_ID_60);
-    ASSERT_FALSE(getLastBestRefreshRateInvocation(*refreshRateConfigs).has_value());
-
-    GlobalSignals globalSignals{.touch = true, .idle = true};
-    auto layers = std::vector<LayerRequirement>{LayerRequirement{.weight = 1.0f},
-                                                LayerRequirement{.weight = 0.5f}};
-    const auto lastResult =
-            refreshRateConfigs->getBestRefreshRate(layers, globalSignals,
-                                                   /* outSignalsConsidered */ nullptr);
-
-    const auto lastInvocation = getLastBestRefreshRateInvocation(*refreshRateConfigs);
-
-    ASSERT_TRUE(lastInvocation.has_value());
-    ASSERT_EQ(layers, lastInvocation->layerRequirements);
-    ASSERT_EQ(globalSignals, lastInvocation->globalSignals);
-    ASSERT_EQ(lastResult, lastInvocation->resultingBestRefreshRate);
-
-    // outSignalsConsidered needs to be populated even tho earlier we gave nullptr
-    // to getBestRefreshRate()
-    GlobalSignals detaultSignals;
-    ASSERT_FALSE(detaultSignals == lastInvocation->outSignalsConsidered);
+    TestableRefreshRateConfigs configs(kModes_30_60_72_90_120, kModeId60);
+
+    EXPECT_FALSE(configs.mutableGetBestRefreshRateCache());
+
+    std::vector<LayerRequirement> layers = {{.weight = 1.f}, {.weight = 0.5f}};
+    RefreshRateConfigs::GlobalSignals globalSignals{.touch = true, .idle = true};
+
+    const auto result = configs.getBestRefreshRateAndSignals(layers, globalSignals);
+
+    const auto& cache = configs.mutableGetBestRefreshRateCache();
+    ASSERT_TRUE(cache);
+
+    EXPECT_EQ(cache->arguments, std::make_pair(layers, globalSignals));
+    EXPECT_EQ(cache->result, result);
 }
 
 TEST_F(RefreshRateConfigsTest, getBestRefreshRate_ExplicitExactTouchBoost) {
-    RefreshRateConfigs::Config config = {.enableFrameRateOverride = true};
-    auto refreshRateConfigs =
-            std::make_unique<RefreshRateConfigs>(m60_120Device,
-                                                 /*currentConfigId=*/HWC_CONFIG_ID_60, config);
-
-    auto layers = std::vector<LayerRequirement>{LayerRequirement{.weight = 1.0f},
-                                                LayerRequirement{.weight = 0.5f}};
+    TestableRefreshRateConfigs configs(kModes_60_120, kModeId60, {.enableFrameRateOverride = true});
+
+    std::vector<LayerRequirement> layers = {{.weight = 1.f}, {.weight = 0.5f}};
     auto& explicitExactLayer = layers[0];
     auto& explicitExactOrMultipleLayer = layers[1];
 
     explicitExactOrMultipleLayer.vote = LayerVoteType::ExplicitExactOrMultiple;
     explicitExactOrMultipleLayer.name = "ExplicitExactOrMultiple";
-    explicitExactOrMultipleLayer.desiredRefreshRate = Fps(60);
+    explicitExactOrMultipleLayer.desiredRefreshRate = 60_Hz;
 
     explicitExactLayer.vote = LayerVoteType::ExplicitExact;
     explicitExactLayer.name = "ExplicitExact";
-    explicitExactLayer.desiredRefreshRate = Fps(30);
-
-    EXPECT_EQ(mExpected60Config,
-              refreshRateConfigs->getBestRefreshRate(layers, {.touch = false, .idle = false}));
-    EXPECT_EQ(mExpected120Config,
-              refreshRateConfigs->getBestRefreshRate(layers, {.touch = true, .idle = false}));
+    explicitExactLayer.desiredRefreshRate = 30_Hz;
+
+    EXPECT_EQ(asRefreshRate(kMode60), configs.getBestRefreshRate(layers));
+    EXPECT_EQ(asRefreshRate(kMode120), configs.getBestRefreshRate(layers, {.touch = true}));
 
     explicitExactOrMultipleLayer.vote = LayerVoteType::NoVote;
 
-    EXPECT_EQ(mExpected60Config,
-              refreshRateConfigs->getBestRefreshRate(layers, {.touch = false, .idle = false}));
-    EXPECT_EQ(mExpected60Config,
-              refreshRateConfigs->getBestRefreshRate(layers, {.touch = true, .idle = false}));
+    EXPECT_EQ(asRefreshRate(kMode60), configs.getBestRefreshRate(layers));
+    EXPECT_EQ(asRefreshRate(kMode60), configs.getBestRefreshRate(layers, {.touch = true}));
+}
+
+TEST_F(RefreshRateConfigsTest, getBestRefreshRate_FractionalRefreshRates_ExactAndDefault) {
+    TestableRefreshRateConfigs configs(kModes_24_25_30_50_60_Frac, kModeId60,
+                                       {.enableFrameRateOverride = true});
+
+    std::vector<LayerRequirement> layers = {{.weight = 0.5f}, {.weight = 0.5f}};
+    auto& explicitDefaultLayer = layers[0];
+    auto& explicitExactOrMultipleLayer = layers[1];
+
+    explicitExactOrMultipleLayer.vote = LayerVoteType::ExplicitExactOrMultiple;
+    explicitExactOrMultipleLayer.name = "ExplicitExactOrMultiple";
+    explicitExactOrMultipleLayer.desiredRefreshRate = 60_Hz;
+
+    explicitDefaultLayer.vote = LayerVoteType::ExplicitDefault;
+    explicitDefaultLayer.name = "ExplicitDefault";
+    explicitDefaultLayer.desiredRefreshRate = 59.94_Hz;
+
+    EXPECT_EQ(asRefreshRate(kMode60), configs.getBestRefreshRate(layers));
+}
+
+// b/190578904
+TEST_F(RefreshRateConfigsTest, getBestRefreshRate_withCloseRefreshRates) {
+    constexpr int kMinRefreshRate = 10;
+    constexpr int kMaxRefreshRate = 240;
+
+    DisplayModes displayModes;
+    for (int fps = kMinRefreshRate; fps < kMaxRefreshRate; fps++) {
+        displayModes.push_back(
+                createDisplayMode(DisplayModeId(fps), Fps::fromValue(static_cast<float>(fps))));
+    }
+
+    const TestableRefreshRateConfigs configs(displayModes, displayModes[0]->getId());
+
+    std::vector<LayerRequirement> layers = {{.weight = 1.f}};
+    const auto testRefreshRate = [&](Fps fps, LayerVoteType vote) {
+        layers[0].desiredRefreshRate = fps;
+        layers[0].vote = vote;
+        EXPECT_EQ(fps.getIntValue(), configs.getBestRefreshRate(layers).getFps().getIntValue())
+                << "Failed for " << ftl::enum_string(vote);
+    };
+
+    for (int fps = kMinRefreshRate; fps < kMaxRefreshRate; fps++) {
+        const auto refreshRate = Fps::fromValue(static_cast<float>(fps));
+        testRefreshRate(refreshRate, LayerVoteType::Heuristic);
+        testRefreshRate(refreshRate, LayerVoteType::ExplicitDefault);
+        testRefreshRate(refreshRate, LayerVoteType::ExplicitExactOrMultiple);
+        testRefreshRate(refreshRate, LayerVoteType::ExplicitExact);
+    }
+}
+
+// b/190578904
+TEST_F(RefreshRateConfigsTest, getBestRefreshRate_conflictingVotes) {
+    const DisplayModes displayModes = {
+            createDisplayMode(DisplayModeId(0), 43_Hz),
+            createDisplayMode(DisplayModeId(1), 53_Hz),
+            createDisplayMode(DisplayModeId(2), 55_Hz),
+            createDisplayMode(DisplayModeId(3), 60_Hz),
+    };
+
+    const RefreshRateConfigs::GlobalSignals globalSignals = {.touch = false, .idle = false};
+    const TestableRefreshRateConfigs configs(displayModes, displayModes[0]->getId());
+
+    const std::vector<LayerRequirement> layers = {
+            {
+                    .vote = LayerVoteType::ExplicitDefault,
+                    .desiredRefreshRate = 43_Hz,
+                    .seamlessness = Seamlessness::SeamedAndSeamless,
+                    .weight = 0.41f,
+            },
+            {
+                    .vote = LayerVoteType::ExplicitExactOrMultiple,
+                    .desiredRefreshRate = 53_Hz,
+                    .seamlessness = Seamlessness::SeamedAndSeamless,
+                    .weight = 0.41f,
+            },
+    };
+
+    EXPECT_EQ(53_Hz, configs.getBestRefreshRate(layers, globalSignals).getFps());
 }
 
 TEST_F(RefreshRateConfigsTest, testComparisonOperator) {
-    EXPECT_TRUE(mExpected60Config < mExpected90Config);
-    EXPECT_FALSE(mExpected60Config < mExpected60Config);
-    EXPECT_FALSE(mExpected90Config < mExpected90Config);
+    EXPECT_TRUE(asRefreshRate(kMode60) < asRefreshRate(kMode90));
+    EXPECT_FALSE(asRefreshRate(kMode60) < asRefreshRate(kMode60));
+    EXPECT_FALSE(asRefreshRate(kMode90) < asRefreshRate(kMode90));
 }
 
 TEST_F(RefreshRateConfigsTest, testKernelIdleTimerAction) {
-    using KernelIdleTimerAction = scheduler::RefreshRateConfigs::KernelIdleTimerAction;
-
-    auto refreshRateConfigs =
-            std::make_unique<RefreshRateConfigs>(m60_90Device,
-                                                 /*currentConfigId=*/HWC_CONFIG_ID_90);
+    using KernelIdleTimerAction = RefreshRateConfigs::KernelIdleTimerAction;
+
+    RefreshRateConfigs configs(kModes_60_90, kModeId90);
+
     // SetPolicy(60, 90), current 90Hz => TurnOn.
-    EXPECT_EQ(KernelIdleTimerAction::TurnOn, refreshRateConfigs->getIdleTimerAction());
+    EXPECT_EQ(KernelIdleTimerAction::TurnOn, configs.getIdleTimerAction());
 
     // SetPolicy(60, 90), current 60Hz => TurnOn.
-    ASSERT_GE(refreshRateConfigs->setDisplayManagerPolicy({HWC_CONFIG_ID_60, {Fps(60), Fps(90)}}),
-              0);
-    EXPECT_EQ(KernelIdleTimerAction::TurnOn, refreshRateConfigs->getIdleTimerAction());
+    EXPECT_GE(configs.setDisplayManagerPolicy({kModeId60, {60_Hz, 90_Hz}}), 0);
+    EXPECT_EQ(KernelIdleTimerAction::TurnOn, configs.getIdleTimerAction());
 
     // SetPolicy(60, 60), current 60Hz => TurnOff
-    ASSERT_GE(refreshRateConfigs->setDisplayManagerPolicy({HWC_CONFIG_ID_60, {Fps(60), Fps(60)}}),
-              0);
-    EXPECT_EQ(KernelIdleTimerAction::TurnOff, refreshRateConfigs->getIdleTimerAction());
+    EXPECT_GE(configs.setDisplayManagerPolicy({kModeId60, {60_Hz, 60_Hz}}), 0);
+    EXPECT_EQ(KernelIdleTimerAction::TurnOff, configs.getIdleTimerAction());
 
     // SetPolicy(90, 90), current 90Hz => TurnOff.
-    ASSERT_GE(refreshRateConfigs->setDisplayManagerPolicy({HWC_CONFIG_ID_90, {Fps(90), Fps(90)}}),
-              0);
-    EXPECT_EQ(KernelIdleTimerAction::TurnOff, refreshRateConfigs->getIdleTimerAction());
+    EXPECT_GE(configs.setDisplayManagerPolicy({kModeId90, {90_Hz, 90_Hz}}), 0);
+    EXPECT_EQ(KernelIdleTimerAction::TurnOff, configs.getIdleTimerAction());
 }
 
 TEST_F(RefreshRateConfigsTest, testKernelIdleTimerActionFor120Hz) {
-    using KernelIdleTimerAction = scheduler::RefreshRateConfigs::KernelIdleTimerAction;
-
-    // Tests with 120Hz
-    auto refreshRateConfigs =
-            std::make_unique<RefreshRateConfigs>(m60_120Device,
-                                                 /*currentConfigId=*/HWC_CONFIG_ID_120);
+    using KernelIdleTimerAction = RefreshRateConfigs::KernelIdleTimerAction;
+
+    RefreshRateConfigs configs(kModes_60_120, kModeId120);
+
     // SetPolicy(0, 60), current 60Hz => TurnOn.
-    ASSERT_GE(refreshRateConfigs->setDisplayManagerPolicy({HWC_CONFIG_ID_60, {Fps(0), Fps(60)}}),
-              0);
-    EXPECT_EQ(KernelIdleTimerAction::TurnOn, refreshRateConfigs->getIdleTimerAction());
+    EXPECT_GE(configs.setDisplayManagerPolicy({kModeId60, {0_Hz, 60_Hz}}), 0);
+    EXPECT_EQ(KernelIdleTimerAction::TurnOn, configs.getIdleTimerAction());
 
     // SetPolicy(60, 60), current 60Hz => TurnOff.
-    ASSERT_GE(refreshRateConfigs->setDisplayManagerPolicy({HWC_CONFIG_ID_60, {Fps(60), Fps(60)}}),
-              0);
-    EXPECT_EQ(KernelIdleTimerAction::TurnOff, refreshRateConfigs->getIdleTimerAction());
+    EXPECT_GE(configs.setDisplayManagerPolicy({kModeId60, {60_Hz, 60_Hz}}), 0);
+    EXPECT_EQ(KernelIdleTimerAction::TurnOff, configs.getIdleTimerAction());
 
     // SetPolicy(60, 120), current 60Hz => TurnOn.
-    ASSERT_GE(refreshRateConfigs->setDisplayManagerPolicy({HWC_CONFIG_ID_60, {Fps(60), Fps(120)}}),
-              0);
-    EXPECT_EQ(KernelIdleTimerAction::TurnOn, refreshRateConfigs->getIdleTimerAction());
+    EXPECT_GE(configs.setDisplayManagerPolicy({kModeId60, {60_Hz, 120_Hz}}), 0);
+    EXPECT_EQ(KernelIdleTimerAction::TurnOn, configs.getIdleTimerAction());
 
     // SetPolicy(120, 120), current 120Hz => TurnOff.
-    ASSERT_GE(refreshRateConfigs->setDisplayManagerPolicy(
-                      {HWC_CONFIG_ID_120, {Fps(120), Fps(120)}}),
-              0);
-    EXPECT_EQ(KernelIdleTimerAction::TurnOff, refreshRateConfigs->getIdleTimerAction());
+    EXPECT_GE(configs.setDisplayManagerPolicy({kModeId120, {120_Hz, 120_Hz}}), 0);
+    EXPECT_EQ(KernelIdleTimerAction::TurnOff, configs.getIdleTimerAction());
 }
 
 TEST_F(RefreshRateConfigsTest, getFrameRateDivider) {
-    auto refreshRateConfigs =
-            std::make_unique<RefreshRateConfigs>(m30_60_72_90_120Device,
-                                                 /*currentConfigId=*/HWC_CONFIG_ID_30);
-
-    const auto frameRate = Fps(30.f);
-    Fps displayRefreshRate = refreshRateConfigs->getCurrentRefreshRate().getFps();
+    RefreshRateConfigs configs(kModes_30_60_72_90_120, kModeId30);
+
+    const auto frameRate = 30_Hz;
+    Fps displayRefreshRate = configs.getCurrentRefreshRate().getFps();
     EXPECT_EQ(1, RefreshRateConfigs::getFrameRateDivider(displayRefreshRate, frameRate));
 
-    refreshRateConfigs->setCurrentModeId(HWC_CONFIG_ID_60);
-    displayRefreshRate = refreshRateConfigs->getCurrentRefreshRate().getFps();
+    configs.setCurrentModeId(kModeId60);
+    displayRefreshRate = configs.getCurrentRefreshRate().getFps();
     EXPECT_EQ(2, RefreshRateConfigs::getFrameRateDivider(displayRefreshRate, frameRate));
 
-    refreshRateConfigs->setCurrentModeId(HWC_CONFIG_ID_72);
-    displayRefreshRate = refreshRateConfigs->getCurrentRefreshRate().getFps();
+    configs.setCurrentModeId(kModeId72);
+    displayRefreshRate = configs.getCurrentRefreshRate().getFps();
     EXPECT_EQ(0, RefreshRateConfigs::getFrameRateDivider(displayRefreshRate, frameRate));
 
-    refreshRateConfigs->setCurrentModeId(HWC_CONFIG_ID_90);
-    displayRefreshRate = refreshRateConfigs->getCurrentRefreshRate().getFps();
+    configs.setCurrentModeId(kModeId90);
+    displayRefreshRate = configs.getCurrentRefreshRate().getFps();
     EXPECT_EQ(3, RefreshRateConfigs::getFrameRateDivider(displayRefreshRate, frameRate));
 
-    refreshRateConfigs->setCurrentModeId(HWC_CONFIG_ID_120);
-    displayRefreshRate = refreshRateConfigs->getCurrentRefreshRate().getFps();
+    configs.setCurrentModeId(kModeId120);
+    displayRefreshRate = configs.getCurrentRefreshRate().getFps();
     EXPECT_EQ(4, RefreshRateConfigs::getFrameRateDivider(displayRefreshRate, frameRate));
 
-    refreshRateConfigs->setCurrentModeId(HWC_CONFIG_ID_90);
-    displayRefreshRate = refreshRateConfigs->getCurrentRefreshRate().getFps();
-    EXPECT_EQ(4, RefreshRateConfigs::getFrameRateDivider(displayRefreshRate, Fps(22.5f)));
-    EXPECT_EQ(4, RefreshRateConfigs::getFrameRateDivider(displayRefreshRate, Fps(22.6f)));
+    configs.setCurrentModeId(kModeId90);
+    displayRefreshRate = configs.getCurrentRefreshRate().getFps();
+    EXPECT_EQ(4, RefreshRateConfigs::getFrameRateDivider(displayRefreshRate, 22.5_Hz));
+
+    EXPECT_EQ(0, RefreshRateConfigs::getFrameRateDivider(24_Hz, 25_Hz));
+    EXPECT_EQ(0, RefreshRateConfigs::getFrameRateDivider(24_Hz, 23.976_Hz));
+    EXPECT_EQ(0, RefreshRateConfigs::getFrameRateDivider(30_Hz, 29.97_Hz));
+    EXPECT_EQ(0, RefreshRateConfigs::getFrameRateDivider(60_Hz, 59.94_Hz));
+}
+
+TEST_F(RefreshRateConfigsTest, isFractionalPairOrMultiple) {
+    EXPECT_TRUE(RefreshRateConfigs::isFractionalPairOrMultiple(23.976_Hz, 24_Hz));
+    EXPECT_TRUE(RefreshRateConfigs::isFractionalPairOrMultiple(24_Hz, 23.976_Hz));
+
+    EXPECT_TRUE(RefreshRateConfigs::isFractionalPairOrMultiple(29.97_Hz, 30_Hz));
+    EXPECT_TRUE(RefreshRateConfigs::isFractionalPairOrMultiple(30_Hz, 29.97_Hz));
+
+    EXPECT_TRUE(RefreshRateConfigs::isFractionalPairOrMultiple(59.94_Hz, 60_Hz));
+    EXPECT_TRUE(RefreshRateConfigs::isFractionalPairOrMultiple(60_Hz, 59.94_Hz));
+
+    EXPECT_TRUE(RefreshRateConfigs::isFractionalPairOrMultiple(29.97_Hz, 60_Hz));
+    EXPECT_TRUE(RefreshRateConfigs::isFractionalPairOrMultiple(60_Hz, 29.97_Hz));
+
+    EXPECT_TRUE(RefreshRateConfigs::isFractionalPairOrMultiple(59.94_Hz, 30_Hz));
+    EXPECT_TRUE(RefreshRateConfigs::isFractionalPairOrMultiple(30_Hz, 59.94_Hz));
+
+    const auto refreshRates = {23.976_Hz, 24_Hz, 25_Hz, 29.97_Hz, 30_Hz, 50_Hz, 59.94_Hz, 60_Hz};
+    for (auto refreshRate : refreshRates) {
+        EXPECT_FALSE(RefreshRateConfigs::isFractionalPairOrMultiple(refreshRate, refreshRate));
+    }
+
+    EXPECT_FALSE(RefreshRateConfigs::isFractionalPairOrMultiple(24_Hz, 25_Hz));
+    EXPECT_FALSE(RefreshRateConfigs::isFractionalPairOrMultiple(23.978_Hz, 25_Hz));
+    EXPECT_FALSE(RefreshRateConfigs::isFractionalPairOrMultiple(29.97_Hz, 59.94_Hz));
 }
 
 TEST_F(RefreshRateConfigsTest, getFrameRateOverrides_noLayers) {
-    auto refreshRateConfigs =
-            std::make_unique<RefreshRateConfigs>(m30_60_72_90_120Device, /*currentConfigId=*/
-                                                 HWC_CONFIG_ID_120);
-
-    auto layers = std::vector<LayerRequirement>{};
-    ASSERT_TRUE(refreshRateConfigs->getFrameRateOverrides(layers, Fps(120.0f), /*touch=*/false)
-                        .empty());
+    RefreshRateConfigs configs(kModes_30_60_72_90_120, kModeId120);
+
+    EXPECT_TRUE(configs.getFrameRateOverrides({}, 120_Hz, {}).empty());
 }
 
 TEST_F(RefreshRateConfigsTest, getFrameRateOverrides_60on120) {
-    RefreshRateConfigs::Config config = {.enableFrameRateOverride = true};
-    auto refreshRateConfigs =
-            std::make_unique<RefreshRateConfigs>(m30_60_72_90_120Device, /*currentConfigId=*/
-                                                 HWC_CONFIG_ID_120, config);
-
-    auto layers = std::vector<LayerRequirement>{LayerRequirement{.weight = 1.0f}};
+    RefreshRateConfigs configs(kModes_30_60_72_90_120, kModeId120,
+                               {.enableFrameRateOverride = true});
+
+    std::vector<LayerRequirement> layers = {{.weight = 1.f}};
     layers[0].name = "Test layer";
     layers[0].ownerUid = 1234;
-    layers[0].desiredRefreshRate = Fps(60.0f);
+    layers[0].desiredRefreshRate = 60_Hz;
     layers[0].vote = LayerVoteType::ExplicitDefault;
-    auto frameRateOverrides =
-            refreshRateConfigs->getFrameRateOverrides(layers, Fps(120.0f), /*touch=*/false);
-    ASSERT_EQ(1, frameRateOverrides.size());
-    ASSERT_EQ(1, frameRateOverrides.count(1234));
-    ASSERT_EQ(60.0f, frameRateOverrides.at(1234).getValue());
+
+    auto frameRateOverrides = configs.getFrameRateOverrides(layers, 120_Hz, {});
+    EXPECT_EQ(1u, frameRateOverrides.size());
+    ASSERT_EQ(1u, frameRateOverrides.count(1234));
+    EXPECT_EQ(60_Hz, frameRateOverrides.at(1234));
 
     layers[0].vote = LayerVoteType::ExplicitExactOrMultiple;
-    frameRateOverrides =
-            refreshRateConfigs->getFrameRateOverrides(layers, Fps(120.0f), /*touch=*/false);
-    ASSERT_EQ(1, frameRateOverrides.size());
-    ASSERT_EQ(1, frameRateOverrides.count(1234));
-    ASSERT_EQ(60.0f, frameRateOverrides.at(1234).getValue());
+    frameRateOverrides = configs.getFrameRateOverrides(layers, 120_Hz, {});
+    EXPECT_EQ(1u, frameRateOverrides.size());
+    ASSERT_EQ(1u, frameRateOverrides.count(1234));
+    EXPECT_EQ(60_Hz, frameRateOverrides.at(1234));
 
     layers[0].vote = LayerVoteType::NoVote;
-    frameRateOverrides =
-            refreshRateConfigs->getFrameRateOverrides(layers, Fps(120.0f), /*touch=*/false);
-    ASSERT_TRUE(frameRateOverrides.empty());
+    frameRateOverrides = configs.getFrameRateOverrides(layers, 120_Hz, {});
+    EXPECT_TRUE(frameRateOverrides.empty());
 
     layers[0].vote = LayerVoteType::Min;
-    frameRateOverrides =
-            refreshRateConfigs->getFrameRateOverrides(layers, Fps(120.0f), /*touch=*/false);
-    ASSERT_TRUE(frameRateOverrides.empty());
+    frameRateOverrides = configs.getFrameRateOverrides(layers, 120_Hz, {});
+    EXPECT_TRUE(frameRateOverrides.empty());
 
     layers[0].vote = LayerVoteType::Max;
-    frameRateOverrides =
-            refreshRateConfigs->getFrameRateOverrides(layers, Fps(120.0f), /*touch=*/false);
-    ASSERT_TRUE(frameRateOverrides.empty());
+    frameRateOverrides = configs.getFrameRateOverrides(layers, 120_Hz, {});
+    EXPECT_TRUE(frameRateOverrides.empty());
 
     layers[0].vote = LayerVoteType::Heuristic;
-    frameRateOverrides =
-            refreshRateConfigs->getFrameRateOverrides(layers, Fps(120.0f), /*touch=*/false);
-    ASSERT_TRUE(frameRateOverrides.empty());
+    frameRateOverrides = configs.getFrameRateOverrides(layers, 120_Hz, {});
+    EXPECT_TRUE(frameRateOverrides.empty());
 }
 
 TEST_F(RefreshRateConfigsTest, getFrameRateOverrides_twoUids) {
-    RefreshRateConfigs::Config config = {.enableFrameRateOverride = true};
-    auto refreshRateConfigs =
-            std::make_unique<RefreshRateConfigs>(m30_60_72_90_120Device, /*currentConfigId=*/
-                                                 HWC_CONFIG_ID_120, config);
-
-    auto layers = std::vector<LayerRequirement>{
-            LayerRequirement{.ownerUid = 1234, .weight = 1.0f},
-            LayerRequirement{.ownerUid = 5678, .weight = 1.0f},
-    };
+    RefreshRateConfigs configs(kModes_30_60_72_90_120, kModeId120,
+                               {.enableFrameRateOverride = true});
+
+    std::vector<LayerRequirement> layers = {{.ownerUid = 1234, .weight = 1.f},
+                                            {.ownerUid = 5678, .weight = 1.f}};
 
     layers[0].name = "Test layer 1234";
-    layers[0].desiredRefreshRate = Fps(60.0f);
+    layers[0].desiredRefreshRate = 60_Hz;
     layers[0].vote = LayerVoteType::ExplicitDefault;
 
     layers[1].name = "Test layer 5678";
-    layers[1].desiredRefreshRate = Fps(30.0f);
+    layers[1].desiredRefreshRate = 30_Hz;
     layers[1].vote = LayerVoteType::ExplicitDefault;
-    auto frameRateOverrides =
-            refreshRateConfigs->getFrameRateOverrides(layers, Fps(120.0f), /*touch=*/false);
-
-    ASSERT_EQ(2, frameRateOverrides.size());
-    ASSERT_EQ(1, frameRateOverrides.count(1234));
-    ASSERT_EQ(60.0f, frameRateOverrides.at(1234).getValue());
-    ASSERT_EQ(1, frameRateOverrides.count(5678));
-    ASSERT_EQ(30.0f, frameRateOverrides.at(5678).getValue());
+    auto frameRateOverrides = configs.getFrameRateOverrides(layers, 120_Hz, {});
+
+    EXPECT_EQ(2u, frameRateOverrides.size());
+    ASSERT_EQ(1u, frameRateOverrides.count(1234));
+    EXPECT_EQ(60_Hz, frameRateOverrides.at(1234));
+    ASSERT_EQ(1u, frameRateOverrides.count(5678));
+    EXPECT_EQ(30_Hz, frameRateOverrides.at(5678));
 
     layers[1].vote = LayerVoteType::Heuristic;
-    frameRateOverrides =
-            refreshRateConfigs->getFrameRateOverrides(layers, Fps(120.0f), /*touch=*/false);
-    ASSERT_EQ(1, frameRateOverrides.size());
-    ASSERT_EQ(1, frameRateOverrides.count(1234));
-    ASSERT_EQ(60.0f, frameRateOverrides.at(1234).getValue());
+    frameRateOverrides = configs.getFrameRateOverrides(layers, 120_Hz, {});
+    EXPECT_EQ(1u, frameRateOverrides.size());
+    ASSERT_EQ(1u, frameRateOverrides.count(1234));
+    EXPECT_EQ(60_Hz, frameRateOverrides.at(1234));
 
     layers[1].ownerUid = 1234;
-    frameRateOverrides =
-            refreshRateConfigs->getFrameRateOverrides(layers, Fps(120.0f), /*touch=*/false);
-    ASSERT_TRUE(frameRateOverrides.empty());
+    frameRateOverrides = configs.getFrameRateOverrides(layers, 120_Hz, {});
+    EXPECT_TRUE(frameRateOverrides.empty());
 }
 
 TEST_F(RefreshRateConfigsTest, getFrameRateOverrides_touch) {
-    RefreshRateConfigs::Config config = {.enableFrameRateOverride = true};
-    auto refreshRateConfigs =
-            std::make_unique<RefreshRateConfigs>(m30_60_72_90_120Device, /*currentConfigId=*/
-                                                 HWC_CONFIG_ID_120, config);
-
-    auto layers = std::vector<LayerRequirement>{
-            LayerRequirement{.ownerUid = 1234, .weight = 1.0f},
-    };
-
+    RefreshRateConfigs configs(kModes_30_60_72_90_120, kModeId120,
+                               {.enableFrameRateOverride = true});
+
+    std::vector<LayerRequirement> layers = {{.ownerUid = 1234, .weight = 1.f}};
     layers[0].name = "Test layer";
-    layers[0].desiredRefreshRate = Fps(60.0f);
+    layers[0].desiredRefreshRate = 60_Hz;
     layers[0].vote = LayerVoteType::ExplicitDefault;
 
-    auto frameRateOverrides =
-            refreshRateConfigs->getFrameRateOverrides(layers, Fps(120.0f), /*touch=*/false);
-    ASSERT_EQ(1, frameRateOverrides.size());
-    ASSERT_EQ(1, frameRateOverrides.count(1234));
-    ASSERT_EQ(60.0f, frameRateOverrides.at(1234).getValue());
-
-    frameRateOverrides =
-            refreshRateConfigs->getFrameRateOverrides(layers, Fps(120.0f), /*touch=*/true);
-    ASSERT_EQ(1, frameRateOverrides.size());
-    ASSERT_EQ(1, frameRateOverrides.count(1234));
-    ASSERT_EQ(60.0f, frameRateOverrides.at(1234).getValue());
+    auto frameRateOverrides = configs.getFrameRateOverrides(layers, 120_Hz, {});
+    EXPECT_EQ(1u, frameRateOverrides.size());
+    ASSERT_EQ(1u, frameRateOverrides.count(1234));
+    EXPECT_EQ(60_Hz, frameRateOverrides.at(1234));
+
+    frameRateOverrides = configs.getFrameRateOverrides(layers, 120_Hz, {.touch = true});
+    EXPECT_EQ(1u, frameRateOverrides.size());
+    ASSERT_EQ(1u, frameRateOverrides.count(1234));
+    EXPECT_EQ(60_Hz, frameRateOverrides.at(1234));
 
     layers[0].vote = LayerVoteType::ExplicitExact;
-    frameRateOverrides =
-            refreshRateConfigs->getFrameRateOverrides(layers, Fps(120.0f), /*touch=*/false);
-    ASSERT_EQ(1, frameRateOverrides.size());
-    ASSERT_EQ(1, frameRateOverrides.count(1234));
-    ASSERT_EQ(60.0f, frameRateOverrides.at(1234).getValue());
-
-    frameRateOverrides =
-            refreshRateConfigs->getFrameRateOverrides(layers, Fps(120.0f), /*touch=*/true);
-    ASSERT_EQ(1, frameRateOverrides.size());
-    ASSERT_EQ(1, frameRateOverrides.count(1234));
-    ASSERT_EQ(60.0f, frameRateOverrides.at(1234).getValue());
+    frameRateOverrides = configs.getFrameRateOverrides(layers, 120_Hz, {});
+    EXPECT_EQ(1u, frameRateOverrides.size());
+    ASSERT_EQ(1u, frameRateOverrides.count(1234));
+    EXPECT_EQ(60_Hz, frameRateOverrides.at(1234));
+
+    frameRateOverrides = configs.getFrameRateOverrides(layers, 120_Hz, {.touch = true});
+    EXPECT_EQ(1u, frameRateOverrides.size());
+    ASSERT_EQ(1u, frameRateOverrides.count(1234));
+    EXPECT_EQ(60_Hz, frameRateOverrides.at(1234));
 
     layers[0].vote = LayerVoteType::ExplicitExactOrMultiple;
-    frameRateOverrides =
-            refreshRateConfigs->getFrameRateOverrides(layers, Fps(120.0f), /*touch=*/false);
-    ASSERT_EQ(1, frameRateOverrides.size());
-    ASSERT_EQ(1, frameRateOverrides.count(1234));
-    ASSERT_EQ(60.0f, frameRateOverrides.at(1234).getValue());
-
-    frameRateOverrides =
-            refreshRateConfigs->getFrameRateOverrides(layers, Fps(120.0f), /*touch=*/true);
-    ASSERT_TRUE(frameRateOverrides.empty());
-}
-
-TEST_F(RefreshRateConfigsTest, updateDisplayModes) {
-    auto refreshRateConfigs =
-            std::make_unique<RefreshRateConfigs>(m30_60_72_90_120Device,
-                                                 /*currentConfigId=*/HWC_CONFIG_ID_30);
-    refreshRateConfigs->setDisplayManagerPolicy({DisplayModeId(HWC_CONFIG_ID_30),
-                                                 /* allowGroupSwitching */ false,
-                                                 /* range */ {Fps(30.0f), Fps(30.0f)}});
-
-    refreshRateConfigs->updateDisplayModes(m60_90Device, HWC_CONFIG_ID_60);
-
-    const auto currentRefreshRate = refreshRateConfigs->getCurrentRefreshRate();
-    EXPECT_TRUE(currentRefreshRate.getFps().equalsWithMargin(Fps(60.0)));
-    EXPECT_EQ(currentRefreshRate.getModeId(), HWC_CONFIG_ID_60);
-
-    EXPECT_TRUE(
-            getMaxSupportedRefreshRate(*refreshRateConfigs).getFps().equalsWithMargin(Fps(90.0)));
-    EXPECT_TRUE(
-            getMinSupportedRefreshRate(*refreshRateConfigs).getFps().equalsWithMargin(Fps(60.0)));
+    frameRateOverrides = configs.getFrameRateOverrides(layers, 120_Hz, {});
+    EXPECT_EQ(1u, frameRateOverrides.size());
+    ASSERT_EQ(1u, frameRateOverrides.count(1234));
+    EXPECT_EQ(60_Hz, frameRateOverrides.at(1234));
+
+    frameRateOverrides = configs.getFrameRateOverrides(layers, 120_Hz, {.touch = true});
+    EXPECT_TRUE(frameRateOverrides.empty());
 }
 
 } // namespace
-} // namespace scheduler
-} // namespace android
-
-// TODO(b/129481165): remove the #pragma below and fix conversion issues
-#pragma clang diagnostic pop // ignored "-Wextra"+} // namespace android::scheduler