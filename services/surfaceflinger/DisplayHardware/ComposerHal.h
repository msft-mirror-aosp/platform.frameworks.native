/*
 * Copyright 2016 The Android Open Source Project
 *
 * Licensed under the Apache License, Version 2.0 (the "License");
 * you may not use this file except in compliance with the License.
 * You may obtain a copy of the License at
 *
 *      http://www.apache.org/licenses/LICENSE-2.0
 *
 * Unless required by applicable law or agreed to in writing, software
 * distributed under the License is distributed on an "AS IS" BASIS,
 * WITHOUT WARRANTIES OR CONDITIONS OF ANY KIND, either express or implied.
 * See the License for the specific language governing permissions and
 * limitations under the License.
 */

#ifndef ANDROID_SF_COMPOSER_HAL_H
#define ANDROID_SF_COMPOSER_HAL_H

#include <memory>
#include <optional>
#include <string>
#include <unordered_map>
#include <utility>
#include <vector>

// TODO(b/129481165): remove the #pragma below and fix conversion issues
#pragma clang diagnostic push
#pragma clang diagnostic ignored "-Wconversion"
#pragma clang diagnostic ignored "-Wextra"

#include <android/hardware/graphics/common/1.1/types.h>
#include <android/hardware/graphics/composer/2.4/IComposer.h>
#include <android/hardware/graphics/composer/2.4/IComposerClient.h>
#include <composer-command-buffer/2.4/ComposerCommandBuffer.h>
#include <gui/BufferQueue.h>
#include <gui/HdrMetadata.h>
#include <math/mat4.h>
#include <ui/DisplayedFrameStats.h>
#include <ui/GraphicBuffer.h>
#include <utils/StrongPointer.h>

// TODO(b/129481165): remove the #pragma below and fix conversion issues
#pragma clang diagnostic pop // ignored "-Wconversion -Wextra"

namespace android {

namespace Hwc2 {

namespace types = hardware::graphics::common;

namespace V2_1 = hardware::graphics::composer::V2_1;
namespace V2_2 = hardware::graphics::composer::V2_2;
namespace V2_3 = hardware::graphics::composer::V2_3;
namespace V2_4 = hardware::graphics::composer::V2_4;

using types::V1_0::ColorTransform;
using types::V1_0::Transform;
using types::V1_1::RenderIntent;
using types::V1_2::ColorMode;
using types::V1_2::Dataspace;
using types::V1_2::Hdr;
using types::V1_2::PixelFormat;

using V2_1::Config;
using V2_1::Display;
using V2_1::Error;
using V2_1::Layer;
using V2_4::CommandReaderBase;
using V2_4::CommandWriterBase;
using V2_4::IComposer;
using V2_4::IComposerCallback;
using V2_4::IComposerClient;
using V2_4::VsyncPeriodChangeTimeline;
using V2_4::VsyncPeriodNanos;
using DisplayCapability = IComposerClient::DisplayCapability;
using PerFrameMetadata = IComposerClient::PerFrameMetadata;
using PerFrameMetadataKey = IComposerClient::PerFrameMetadataKey;
using PerFrameMetadataBlob = IComposerClient::PerFrameMetadataBlob;

class Composer {
public:
    virtual ~Composer() = 0;

    virtual std::vector<IComposer::Capability> getCapabilities() = 0;
    virtual std::string dumpDebugInfo() = 0;

    virtual void registerCallback(const sp<IComposerCallback>& callback) = 0;

    // Reset all pending commands in the command buffer. Useful if you want to
    // skip a frame but have already queued some commands.
    virtual void resetCommands() = 0;

    // Explicitly flush all pending commands in the command buffer.
    virtual Error executeCommands() = 0;

    virtual uint32_t getMaxVirtualDisplayCount() = 0;
    virtual Error createVirtualDisplay(uint32_t width, uint32_t height, PixelFormat*,
                                       std::optional<Display> mirror, Display* outDisplay) = 0;
    virtual Error destroyVirtualDisplay(Display display) = 0;

    virtual Error acceptDisplayChanges(Display display) = 0;

    virtual Error createLayer(Display display, Layer* outLayer) = 0;
    virtual Error destroyLayer(Display display, Layer layer) = 0;

    virtual Error getActiveConfig(Display display, Config* outConfig) = 0;
    virtual Error getChangedCompositionTypes(
            Display display, std::vector<Layer>* outLayers,
            std::vector<IComposerClient::Composition>* outTypes) = 0;
    virtual Error getColorModes(Display display, std::vector<ColorMode>* outModes) = 0;
    virtual Error getDisplayAttribute(Display display, Config config,
                                      IComposerClient::Attribute attribute, int32_t* outValue) = 0;
    virtual Error getDisplayConfigs(Display display, std::vector<Config>* outConfigs) = 0;
    virtual Error getDisplayName(Display display, std::string* outName) = 0;

    virtual Error getDisplayRequests(Display display, uint32_t* outDisplayRequestMask,
                                     std::vector<Layer>* outLayers,
                                     std::vector<uint32_t>* outLayerRequestMasks) = 0;

    virtual Error getDozeSupport(Display display, bool* outSupport) = 0;
    virtual Error getHdrCapabilities(Display display, std::vector<Hdr>* outTypes,
                                     float* outMaxLuminance, float* outMaxAverageLuminance,
                                     float* outMinLuminance) = 0;

    virtual Error getReleaseFences(Display display, std::vector<Layer>* outLayers,
                                   std::vector<int>* outReleaseFences) = 0;

    virtual Error presentDisplay(Display display, int* outPresentFence) = 0;

    virtual Error setActiveConfig(Display display, Config config) = 0;

    /*
     * The composer caches client targets internally.  When target is nullptr,
     * the composer uses slot to look up the client target from its cache.
     * When target is not nullptr, the cache is updated with the new target.
     */
    virtual Error setClientTarget(Display display, uint32_t slot, const sp<GraphicBuffer>& target,
                                  int acquireFence, Dataspace dataspace,
                                  const std::vector<IComposerClient::Rect>& damage) = 0;
    virtual Error setColorMode(Display display, ColorMode mode, RenderIntent renderIntent) = 0;
    virtual Error setColorTransform(Display display, const float* matrix, ColorTransform hint) = 0;
    virtual Error setOutputBuffer(Display display, const native_handle_t* buffer,
                                  int releaseFence) = 0;
    virtual Error setPowerMode(Display display, IComposerClient::PowerMode mode) = 0;
    virtual Error setVsyncEnabled(Display display, IComposerClient::Vsync enabled) = 0;

    virtual Error setClientTargetSlotCount(Display display) = 0;

    virtual Error validateDisplay(Display display, uint32_t* outNumTypes,
                                  uint32_t* outNumRequests) = 0;

    virtual Error presentOrValidateDisplay(Display display, uint32_t* outNumTypes,
                                           uint32_t* outNumRequests, int* outPresentFence,
                                           uint32_t* state) = 0;

    virtual Error setCursorPosition(Display display, Layer layer, int32_t x, int32_t y) = 0;
    /* see setClientTarget for the purpose of slot */
    virtual Error setLayerBuffer(Display display, Layer layer, uint32_t slot,
                                 const sp<GraphicBuffer>& buffer, int acquireFence) = 0;
    virtual Error setLayerSurfaceDamage(Display display, Layer layer,
                                        const std::vector<IComposerClient::Rect>& damage) = 0;
    virtual Error setLayerBlendMode(Display display, Layer layer,
                                    IComposerClient::BlendMode mode) = 0;
    virtual Error setLayerColor(Display display, Layer layer,
                                const IComposerClient::Color& color) = 0;
    virtual Error setLayerCompositionType(Display display, Layer layer,
                                          IComposerClient::Composition type) = 0;
    virtual Error setLayerDataspace(Display display, Layer layer, Dataspace dataspace) = 0;
    virtual Error setLayerDisplayFrame(Display display, Layer layer,
                                       const IComposerClient::Rect& frame) = 0;
    virtual Error setLayerPlaneAlpha(Display display, Layer layer, float alpha) = 0;
    virtual Error setLayerSidebandStream(Display display, Layer layer,
                                         const native_handle_t* stream) = 0;
    virtual Error setLayerSourceCrop(Display display, Layer layer,
                                     const IComposerClient::FRect& crop) = 0;
    virtual Error setLayerTransform(Display display, Layer layer, Transform transform) = 0;
    virtual Error setLayerVisibleRegion(Display display, Layer layer,
                                        const std::vector<IComposerClient::Rect>& visible) = 0;
    virtual Error setLayerZOrder(Display display, Layer layer, uint32_t z) = 0;

    // Composer HAL 2.2
    virtual Error setLayerPerFrameMetadata(
            Display display, Layer layer,
            const std::vector<IComposerClient::PerFrameMetadata>& perFrameMetadatas) = 0;
    virtual std::vector<IComposerClient::PerFrameMetadataKey> getPerFrameMetadataKeys(
            Display display) = 0;
    virtual Error getRenderIntents(Display display, ColorMode colorMode,
            std::vector<RenderIntent>* outRenderIntents) = 0;
    virtual Error getDataspaceSaturationMatrix(Dataspace dataspace, mat4* outMatrix) = 0;

    // Composer HAL 2.3
    virtual Error getDisplayIdentificationData(Display display, uint8_t* outPort,
                                               std::vector<uint8_t>* outData) = 0;
    virtual Error setLayerColorTransform(Display display, Layer layer,
                                         const float* matrix) = 0;
    virtual Error getDisplayedContentSamplingAttributes(Display display, PixelFormat* outFormat,
                                                        Dataspace* outDataspace,
                                                        uint8_t* outComponentMask) = 0;
    virtual Error setDisplayContentSamplingEnabled(Display display, bool enabled,
                                                   uint8_t componentMask, uint64_t maxFrames) = 0;
    virtual Error getDisplayedContentSample(Display display, uint64_t maxFrames, uint64_t timestamp,
                                            DisplayedFrameStats* outStats) = 0;
    virtual Error setLayerPerFrameMetadataBlobs(
            Display display, Layer layer, const std::vector<PerFrameMetadataBlob>& metadata) = 0;
    virtual Error setDisplayBrightness(Display display, float brightness) = 0;

    // Composer HAL 2.4
    virtual bool isVsyncPeriodSwitchSupported() = 0;
    virtual Error getDisplayCapabilities(Display display,
                                         std::vector<DisplayCapability>* outCapabilities) = 0;
    virtual V2_4::Error getDisplayConnectionType(
            Display display, IComposerClient::DisplayConnectionType* outType) = 0;
    virtual V2_4::Error getDisplayVsyncPeriod(Display display,
                                              VsyncPeriodNanos* outVsyncPeriod) = 0;
    virtual V2_4::Error setActiveConfigWithConstraints(
            Display display, Config config,
            const IComposerClient::VsyncPeriodChangeConstraints& vsyncPeriodChangeConstraints,
            VsyncPeriodChangeTimeline* outTimeline) = 0;

    virtual V2_4::Error setAutoLowLatencyMode(Display displayId, bool on) = 0;
    virtual V2_4::Error getSupportedContentTypes(
            Display displayId,
            std::vector<IComposerClient::ContentType>* outSupportedContentTypes) = 0;
    virtual V2_4::Error setContentType(Display displayId,
                                       IComposerClient::ContentType contentType) = 0;
    virtual V2_4::Error setLayerGenericMetadata(Display display, Layer layer,
                                                const std::string& key, bool mandatory,
                                                const std::vector<uint8_t>& value) = 0;
    virtual V2_4::Error getLayerGenericMetadataKeys(
            std::vector<IComposerClient::LayerGenericMetadataKey>* outKeys) = 0;
    virtual Error getClientTargetProperty(
<<<<<<< HEAD
            Display display, IComposerClient::ClientTargetProperty* outClientTargetProperty) = 0;
};

namespace impl {

class CommandReader : public CommandReaderBase {
public:
    ~CommandReader();

    // Parse and execute commands from the command queue.  The commands are
    // actually return values from the server and will be saved in ReturnData.
    Error parse();

    // Get and clear saved errors.
    struct CommandError {
        uint32_t location;
        Error error;
    };
    std::vector<CommandError> takeErrors();

    bool hasChanges(Display display, uint32_t* outNumChangedCompositionTypes,
            uint32_t* outNumLayerRequestMasks) const;

    // Get and clear saved changed composition types.
    void takeChangedCompositionTypes(Display display,
            std::vector<Layer>* outLayers,
            std::vector<IComposerClient::Composition>* outTypes);

    // Get and clear saved display requests.
    void takeDisplayRequests(Display display,
        uint32_t* outDisplayRequestMask, std::vector<Layer>* outLayers,
        std::vector<uint32_t>* outLayerRequestMasks);

    // Get and clear saved release fences.
    void takeReleaseFences(Display display, std::vector<Layer>* outLayers,
            std::vector<int>* outReleaseFences);

    // Get and clear saved present fence.
    void takePresentFence(Display display, int* outPresentFence);

    // Get what stage succeeded during PresentOrValidate: Present or Validate
    void takePresentOrValidateStage(Display display, uint32_t * state);

    // Get the client target properties requested by hardware composer.
    void takeClientTargetProperty(Display display,
                                  IComposerClient::ClientTargetProperty* outClientTargetProperty);

private:
    void resetData();

    bool parseSelectDisplay(uint16_t length);
    bool parseSetError(uint16_t length);
    bool parseSetChangedCompositionTypes(uint16_t length);
    bool parseSetDisplayRequests(uint16_t length);
    bool parseSetPresentFence(uint16_t length);
    bool parseSetReleaseFences(uint16_t length);
    bool parseSetPresentOrValidateDisplayResult(uint16_t length);
    bool parseSetClientTargetProperty(uint16_t length);

    struct ReturnData {
        uint32_t displayRequests = 0;

        std::vector<Layer> changedLayers;
        std::vector<IComposerClient::Composition> compositionTypes;

        std::vector<Layer> requestedLayers;
        std::vector<uint32_t> requestMasks;

        int presentFence = -1;

        std::vector<Layer> releasedLayers;
        std::vector<int> releaseFences;

        uint32_t presentOrValidateState;

        // Composer 2.4 implementation can return a client target property
        // structure to indicate the client target properties that hardware
        // composer requests. The composer client must change the client target
        // properties to match this request.
        IComposerClient::ClientTargetProperty clientTargetProperty{PixelFormat::RGBA_8888,
                                                                   Dataspace::UNKNOWN};
    };

    std::vector<CommandError> mErrors;
    std::unordered_map<Display, ReturnData> mReturnData;

    // When SELECT_DISPLAY is parsed, this is updated to point to the
    // display's return data in mReturnData.  We use it to avoid repeated
    // map lookups.
    ReturnData* mCurrentReturnData;
};

// Composer is a wrapper to IComposer, a proxy to server-side composer.
class Composer final : public Hwc2::Composer {
public:
    explicit Composer(const std::string& serviceName);
    ~Composer() override;

    std::vector<IComposer::Capability> getCapabilities() override;
    std::string dumpDebugInfo() override;

    void registerCallback(const sp<IComposerCallback>& callback) override;

    // Reset all pending commands in the command buffer. Useful if you want to
    // skip a frame but have already queued some commands.
    void resetCommands() override;

    // Explicitly flush all pending commands in the command buffer.
    Error executeCommands() override;

    uint32_t getMaxVirtualDisplayCount() override;
    Error createVirtualDisplay(uint32_t width, uint32_t height, PixelFormat* format,
                               std::optional<Display> mirror, Display* outDisplay) override;
    Error destroyVirtualDisplay(Display display) override;

    Error acceptDisplayChanges(Display display) override;

    Error createLayer(Display display, Layer* outLayer) override;
    Error destroyLayer(Display display, Layer layer) override;

    Error getActiveConfig(Display display, Config* outConfig) override;
    Error getChangedCompositionTypes(Display display, std::vector<Layer>* outLayers,
                                     std::vector<IComposerClient::Composition>* outTypes) override;
    Error getColorModes(Display display, std::vector<ColorMode>* outModes) override;
    Error getDisplayAttribute(Display display, Config config, IComposerClient::Attribute attribute,
                              int32_t* outValue) override;
    Error getDisplayConfigs(Display display, std::vector<Config>* outConfigs);
    Error getDisplayName(Display display, std::string* outName) override;

    Error getDisplayRequests(Display display, uint32_t* outDisplayRequestMask,
                             std::vector<Layer>* outLayers,
                             std::vector<uint32_t>* outLayerRequestMasks) override;

    Error getDozeSupport(Display display, bool* outSupport) override;
    Error getHdrCapabilities(Display display, std::vector<Hdr>* outTypes, float* outMaxLuminance,
                             float* outMaxAverageLuminance, float* outMinLuminance) override;

    Error getReleaseFences(Display display, std::vector<Layer>* outLayers,
                           std::vector<int>* outReleaseFences) override;

    Error presentDisplay(Display display, int* outPresentFence) override;

    Error setActiveConfig(Display display, Config config) override;

    /*
     * The composer caches client targets internally.  When target is nullptr,
     * the composer uses slot to look up the client target from its cache.
     * When target is not nullptr, the cache is updated with the new target.
     */
    Error setClientTarget(Display display, uint32_t slot, const sp<GraphicBuffer>& target,
                          int acquireFence, Dataspace dataspace,
                          const std::vector<IComposerClient::Rect>& damage) override;
    Error setColorMode(Display display, ColorMode mode, RenderIntent renderIntent) override;
    Error setColorTransform(Display display, const float* matrix, ColorTransform hint) override;
    Error setOutputBuffer(Display display, const native_handle_t* buffer,
                          int releaseFence) override;
    Error setPowerMode(Display display, IComposerClient::PowerMode mode) override;
    Error setVsyncEnabled(Display display, IComposerClient::Vsync enabled) override;

    Error setClientTargetSlotCount(Display display) override;

    Error validateDisplay(Display display, uint32_t* outNumTypes,
                          uint32_t* outNumRequests) override;

    Error presentOrValidateDisplay(Display display, uint32_t* outNumTypes, uint32_t* outNumRequests,
                                   int* outPresentFence, uint32_t* state) override;

    Error setCursorPosition(Display display, Layer layer, int32_t x, int32_t y) override;
    /* see setClientTarget for the purpose of slot */
    Error setLayerBuffer(Display display, Layer layer, uint32_t slot,
                         const sp<GraphicBuffer>& buffer, int acquireFence) override;
    Error setLayerSurfaceDamage(Display display, Layer layer,
                                const std::vector<IComposerClient::Rect>& damage) override;
    Error setLayerBlendMode(Display display, Layer layer, IComposerClient::BlendMode mode) override;
    Error setLayerColor(Display display, Layer layer, const IComposerClient::Color& color) override;
    Error setLayerCompositionType(Display display, Layer layer,
                                  IComposerClient::Composition type) override;
    Error setLayerDataspace(Display display, Layer layer, Dataspace dataspace) override;
    Error setLayerDisplayFrame(Display display, Layer layer,
                               const IComposerClient::Rect& frame) override;
    Error setLayerPlaneAlpha(Display display, Layer layer, float alpha) override;
    Error setLayerSidebandStream(Display display, Layer layer,
                                 const native_handle_t* stream) override;
    Error setLayerSourceCrop(Display display, Layer layer,
                             const IComposerClient::FRect& crop) override;
    Error setLayerTransform(Display display, Layer layer, Transform transform) override;
    Error setLayerVisibleRegion(Display display, Layer layer,
                                const std::vector<IComposerClient::Rect>& visible) override;
    Error setLayerZOrder(Display display, Layer layer, uint32_t z) override;

    // Composer HAL 2.2
    Error setLayerPerFrameMetadata(
            Display display, Layer layer,
            const std::vector<IComposerClient::PerFrameMetadata>& perFrameMetadatas) override;
    std::vector<IComposerClient::PerFrameMetadataKey> getPerFrameMetadataKeys(
            Display display) override;
    Error getRenderIntents(Display display, ColorMode colorMode,
            std::vector<RenderIntent>* outRenderIntents) override;
    Error getDataspaceSaturationMatrix(Dataspace dataspace, mat4* outMatrix) override;

    // Composer HAL 2.3
    Error getDisplayIdentificationData(Display display, uint8_t* outPort,
                                       std::vector<uint8_t>* outData) override;
    Error setLayerColorTransform(Display display, Layer layer, const float* matrix) override;
    Error getDisplayedContentSamplingAttributes(Display display, PixelFormat* outFormat,
                                                Dataspace* outDataspace,
                                                uint8_t* outComponentMask) override;
    Error setDisplayContentSamplingEnabled(Display display, bool enabled, uint8_t componentMask,
                                           uint64_t maxFrames) override;
    Error getDisplayedContentSample(Display display, uint64_t maxFrames, uint64_t timestamp,
                                    DisplayedFrameStats* outStats) override;
    Error setLayerPerFrameMetadataBlobs(
            Display display, Layer layer,
            const std::vector<IComposerClient::PerFrameMetadataBlob>& metadata) override;
    Error setDisplayBrightness(Display display, float brightness) override;

    // Composer HAL 2.4
    bool isVsyncPeriodSwitchSupported() override { return mClient_2_4 != nullptr; }
    Error getDisplayCapabilities(Display display,
                                 std::vector<DisplayCapability>* outCapabilities) override;
    V2_4::Error getDisplayConnectionType(Display display,
                                         IComposerClient::DisplayConnectionType* outType) override;
    V2_4::Error getDisplayVsyncPeriod(Display display, VsyncPeriodNanos* outVsyncPeriod) override;
    V2_4::Error setActiveConfigWithConstraints(
            Display display, Config config,
            const IComposerClient::VsyncPeriodChangeConstraints& vsyncPeriodChangeConstraints,
            VsyncPeriodChangeTimeline* outTimeline) override;
    V2_4::Error setAutoLowLatencyMode(Display displayId, bool on) override;
    V2_4::Error getSupportedContentTypes(
            Display displayId,
            std::vector<IComposerClient::ContentType>* outSupportedContentTypes) override;
    V2_4::Error setContentType(Display displayId,
                               IComposerClient::ContentType contentType) override;
    V2_4::Error setLayerGenericMetadata(Display display, Layer layer, const std::string& key,
                                        bool mandatory, const std::vector<uint8_t>& value) override;
    V2_4::Error getLayerGenericMetadataKeys(
            std::vector<IComposerClient::LayerGenericMetadataKey>* outKeys) override;
    Error getClientTargetProperty(
=======
            Display display, IComposerClient::ClientTargetProperty* outClientTargetProperty,
            float* outWhitePointNits) = 0;

    // AIDL Composer
    virtual Error setLayerBrightness(Display display, Layer layer, float brightness) = 0;
    virtual Error setLayerBlockingRegion(Display display, Layer layer,
                                         const std::vector<IComposerClient::Rect>& blocking) = 0;
    virtual Error setBootDisplayConfig(Display displayId, Config) = 0;
    virtual Error clearBootDisplayConfig(Display displayId) = 0;
    virtual Error getPreferredBootDisplayConfig(Display displayId, Config*) = 0;
    virtual Error getDisplayDecorationSupport(
>>>>>>> e90a2051
            Display display,
            IComposerClient::ClientTargetProperty* outClientTargetProperty) override;

private:
    class CommandWriter : public CommandWriterBase {
    public:
        explicit CommandWriter(uint32_t initialMaxSize) : CommandWriterBase(initialMaxSize) {}
        ~CommandWriter() override {}
    };

    // Many public functions above simply write a command into the command
    // queue to batch the calls.  validateDisplay and presentDisplay will call
    // this function to execute the command queue.
    Error execute();

    sp<V2_1::IComposer> mComposer;

    sp<V2_1::IComposerClient> mClient;
    sp<V2_2::IComposerClient> mClient_2_2;
    sp<V2_3::IComposerClient> mClient_2_3;
    sp<IComposerClient> mClient_2_4;

    // 64KiB minus a small space for metadata such as read/write pointers
    static constexpr size_t kWriterInitialSize =
        64 * 1024 / sizeof(uint32_t) - 16;
    // Max number of buffers that may be cached for a given layer
    // We obtain this number by:
    // 1. Tightly coupling this cache to the max size of BufferQueue
    // 2. Adding an additional slot for the layer caching feature in SurfaceFlinger (see: Planner.h)
    static const constexpr uint32_t kMaxLayerBufferCount = BufferQueue::NUM_BUFFER_SLOTS + 1;
    CommandWriter mWriter;
    CommandReader mReader;
};

} // namespace impl

} // namespace Hwc2

} // namespace android

#endif // ANDROID_SF_COMPOSER_HAL_H<|MERGE_RESOLUTION|>--- conflicted
+++ resolved
@@ -14,24 +14,15 @@
  * limitations under the License.
  */
 
-#ifndef ANDROID_SF_COMPOSER_HAL_H
-#define ANDROID_SF_COMPOSER_HAL_H
+#pragma once
 
 #include <memory>
-#include <optional>
-#include <string>
-#include <unordered_map>
-#include <utility>
-#include <vector>
 
 // TODO(b/129481165): remove the #pragma below and fix conversion issues
 #pragma clang diagnostic push
 #pragma clang diagnostic ignored "-Wconversion"
 #pragma clang diagnostic ignored "-Wextra"
 
-#include <android/hardware/graphics/common/1.1/types.h>
-#include <android/hardware/graphics/composer/2.4/IComposer.h>
-#include <android/hardware/graphics/composer/2.4/IComposerClient.h>
 #include <composer-command-buffer/2.4/ComposerCommandBuffer.h>
 #include <gui/BufferQueue.h>
 #include <gui/HdrMetadata.h>
@@ -40,10 +31,22 @@
 #include <ui/GraphicBuffer.h>
 #include <utils/StrongPointer.h>
 
+#include <aidl/android/hardware/graphics/common/DisplayDecorationSupport.h>
+#include <aidl/android/hardware/graphics/composer3/Capability.h>
+#include <aidl/android/hardware/graphics/composer3/Color.h>
+#include <aidl/android/hardware/graphics/composer3/Composition.h>
+#include <aidl/android/hardware/graphics/composer3/DisplayCapability.h>
+#include <aidl/android/hardware/graphics/composer3/IComposerCallback.h>
+
+#include <optional>
+
 // TODO(b/129481165): remove the #pragma below and fix conversion issues
 #pragma clang diagnostic pop // ignored "-Wconversion -Wextra"
 
 namespace android {
+namespace HWC2 {
+struct ComposerCallback;
+} // namespace HWC2
 
 namespace Hwc2 {
 
@@ -53,6 +56,7 @@
 namespace V2_2 = hardware::graphics::composer::V2_2;
 namespace V2_3 = hardware::graphics::composer::V2_3;
 namespace V2_4 = hardware::graphics::composer::V2_4;
+namespace V3_0 = ::aidl::android::hardware::graphics::composer3;
 
 using types::V1_0::ColorTransform;
 using types::V1_0::Transform;
@@ -73,19 +77,31 @@
 using V2_4::IComposerClient;
 using V2_4::VsyncPeriodChangeTimeline;
 using V2_4::VsyncPeriodNanos;
-using DisplayCapability = IComposerClient::DisplayCapability;
 using PerFrameMetadata = IComposerClient::PerFrameMetadata;
 using PerFrameMetadataKey = IComposerClient::PerFrameMetadataKey;
 using PerFrameMetadataBlob = IComposerClient::PerFrameMetadataBlob;
 
 class Composer {
 public:
+    static std::unique_ptr<Composer> create(const std::string& serviceName);
+
     virtual ~Composer() = 0;
 
-    virtual std::vector<IComposer::Capability> getCapabilities() = 0;
+    enum class OptionalFeature {
+        RefreshRateSwitching,
+        ExpectedPresentTime,
+        // Whether setDisplayBrightness is able to be applied as part of a display command.
+        DisplayBrightnessCommand,
+        BootDisplayConfig,
+    };
+
+    virtual bool isSupported(OptionalFeature) const = 0;
+
+    virtual std::vector<aidl::android::hardware::graphics::composer3::Capability>
+    getCapabilities() = 0;
     virtual std::string dumpDebugInfo() = 0;
 
-    virtual void registerCallback(const sp<IComposerCallback>& callback) = 0;
+    virtual void registerCallback(HWC2::ComposerCallback& callback) = 0;
 
     // Reset all pending commands in the command buffer. Useful if you want to
     // skip a frame but have already queued some commands.
@@ -96,7 +112,7 @@
 
     virtual uint32_t getMaxVirtualDisplayCount() = 0;
     virtual Error createVirtualDisplay(uint32_t width, uint32_t height, PixelFormat*,
-                                       std::optional<Display> mirror, Display* outDisplay) = 0;
+                                       Display* outDisplay) = 0;
     virtual Error destroyVirtualDisplay(Display display) = 0;
 
     virtual Error acceptDisplayChanges(Display display) = 0;
@@ -105,9 +121,8 @@
     virtual Error destroyLayer(Display display, Layer layer) = 0;
 
     virtual Error getActiveConfig(Display display, Config* outConfig) = 0;
-    virtual Error getChangedCompositionTypes(
-            Display display, std::vector<Layer>* outLayers,
-            std::vector<IComposerClient::Composition>* outTypes) = 0;
+    virtual Error getChangedCompositionTypes(Display display, std::vector<Layer>* outLayers,
+                                             std::vector<V3_0::Composition>* outTypes) = 0;
     virtual Error getColorModes(Display display, std::vector<ColorMode>* outModes) = 0;
     virtual Error getDisplayAttribute(Display display, Config config,
                                       IComposerClient::Attribute attribute, int32_t* outValue) = 0;
@@ -139,7 +154,7 @@
                                   int acquireFence, Dataspace dataspace,
                                   const std::vector<IComposerClient::Rect>& damage) = 0;
     virtual Error setColorMode(Display display, ColorMode mode, RenderIntent renderIntent) = 0;
-    virtual Error setColorTransform(Display display, const float* matrix, ColorTransform hint) = 0;
+    virtual Error setColorTransform(Display display, const float* matrix) = 0;
     virtual Error setOutputBuffer(Display display, const native_handle_t* buffer,
                                   int releaseFence) = 0;
     virtual Error setPowerMode(Display display, IComposerClient::PowerMode mode) = 0;
@@ -147,12 +162,12 @@
 
     virtual Error setClientTargetSlotCount(Display display) = 0;
 
-    virtual Error validateDisplay(Display display, uint32_t* outNumTypes,
-                                  uint32_t* outNumRequests) = 0;
-
-    virtual Error presentOrValidateDisplay(Display display, uint32_t* outNumTypes,
-                                           uint32_t* outNumRequests, int* outPresentFence,
-                                           uint32_t* state) = 0;
+    virtual Error validateDisplay(Display display, nsecs_t expectedPresentTime,
+                                  uint32_t* outNumTypes, uint32_t* outNumRequests) = 0;
+
+    virtual Error presentOrValidateDisplay(Display display, nsecs_t expectedPresentTime,
+                                           uint32_t* outNumTypes, uint32_t* outNumRequests,
+                                           int* outPresentFence, uint32_t* state) = 0;
 
     virtual Error setCursorPosition(Display display, Layer layer, int32_t x, int32_t y) = 0;
     /* see setClientTarget for the purpose of slot */
@@ -162,10 +177,12 @@
                                         const std::vector<IComposerClient::Rect>& damage) = 0;
     virtual Error setLayerBlendMode(Display display, Layer layer,
                                     IComposerClient::BlendMode mode) = 0;
-    virtual Error setLayerColor(Display display, Layer layer,
-                                const IComposerClient::Color& color) = 0;
-    virtual Error setLayerCompositionType(Display display, Layer layer,
-                                          IComposerClient::Composition type) = 0;
+    virtual Error setLayerColor(
+            Display display, Layer layer,
+            const aidl::android::hardware::graphics::composer3::Color& color) = 0;
+    virtual Error setLayerCompositionType(
+            Display display, Layer layer,
+            aidl::android::hardware::graphics::composer3::Composition type) = 0;
     virtual Error setLayerDataspace(Display display, Layer layer, Dataspace dataspace) = 0;
     virtual Error setLayerDisplayFrame(Display display, Layer layer,
                                        const IComposerClient::Rect& frame) = 0;
@@ -203,12 +220,24 @@
                                             DisplayedFrameStats* outStats) = 0;
     virtual Error setLayerPerFrameMetadataBlobs(
             Display display, Layer layer, const std::vector<PerFrameMetadataBlob>& metadata) = 0;
-    virtual Error setDisplayBrightness(Display display, float brightness) = 0;
+    // Options for setting the display brightness
+    struct DisplayBrightnessOptions {
+        // If true, then immediately submits a brightness change request to composer. Otherwise,
+        // submission of the brightness change may be deferred until presenting the next frame.
+        // applyImmediately should only be false if OptionalFeature::DisplayBrightnessCommand is
+        // supported.
+        bool applyImmediately = true;
+
+        bool operator==(const DisplayBrightnessOptions& other) const {
+            return applyImmediately == other.applyImmediately;
+        }
+    };
+    virtual Error setDisplayBrightness(Display display, float brightness,
+                                       const DisplayBrightnessOptions& options) = 0;
 
     // Composer HAL 2.4
-    virtual bool isVsyncPeriodSwitchSupported() = 0;
     virtual Error getDisplayCapabilities(Display display,
-                                         std::vector<DisplayCapability>* outCapabilities) = 0;
+                                         std::vector<V3_0::DisplayCapability>* outCapabilities) = 0;
     virtual V2_4::Error getDisplayConnectionType(
             Display display, IComposerClient::DisplayConnectionType* outType) = 0;
     virtual V2_4::Error getDisplayVsyncPeriod(Display display,
@@ -229,247 +258,8 @@
                                                 const std::vector<uint8_t>& value) = 0;
     virtual V2_4::Error getLayerGenericMetadataKeys(
             std::vector<IComposerClient::LayerGenericMetadataKey>* outKeys) = 0;
+
     virtual Error getClientTargetProperty(
-<<<<<<< HEAD
-            Display display, IComposerClient::ClientTargetProperty* outClientTargetProperty) = 0;
-};
-
-namespace impl {
-
-class CommandReader : public CommandReaderBase {
-public:
-    ~CommandReader();
-
-    // Parse and execute commands from the command queue.  The commands are
-    // actually return values from the server and will be saved in ReturnData.
-    Error parse();
-
-    // Get and clear saved errors.
-    struct CommandError {
-        uint32_t location;
-        Error error;
-    };
-    std::vector<CommandError> takeErrors();
-
-    bool hasChanges(Display display, uint32_t* outNumChangedCompositionTypes,
-            uint32_t* outNumLayerRequestMasks) const;
-
-    // Get and clear saved changed composition types.
-    void takeChangedCompositionTypes(Display display,
-            std::vector<Layer>* outLayers,
-            std::vector<IComposerClient::Composition>* outTypes);
-
-    // Get and clear saved display requests.
-    void takeDisplayRequests(Display display,
-        uint32_t* outDisplayRequestMask, std::vector<Layer>* outLayers,
-        std::vector<uint32_t>* outLayerRequestMasks);
-
-    // Get and clear saved release fences.
-    void takeReleaseFences(Display display, std::vector<Layer>* outLayers,
-            std::vector<int>* outReleaseFences);
-
-    // Get and clear saved present fence.
-    void takePresentFence(Display display, int* outPresentFence);
-
-    // Get what stage succeeded during PresentOrValidate: Present or Validate
-    void takePresentOrValidateStage(Display display, uint32_t * state);
-
-    // Get the client target properties requested by hardware composer.
-    void takeClientTargetProperty(Display display,
-                                  IComposerClient::ClientTargetProperty* outClientTargetProperty);
-
-private:
-    void resetData();
-
-    bool parseSelectDisplay(uint16_t length);
-    bool parseSetError(uint16_t length);
-    bool parseSetChangedCompositionTypes(uint16_t length);
-    bool parseSetDisplayRequests(uint16_t length);
-    bool parseSetPresentFence(uint16_t length);
-    bool parseSetReleaseFences(uint16_t length);
-    bool parseSetPresentOrValidateDisplayResult(uint16_t length);
-    bool parseSetClientTargetProperty(uint16_t length);
-
-    struct ReturnData {
-        uint32_t displayRequests = 0;
-
-        std::vector<Layer> changedLayers;
-        std::vector<IComposerClient::Composition> compositionTypes;
-
-        std::vector<Layer> requestedLayers;
-        std::vector<uint32_t> requestMasks;
-
-        int presentFence = -1;
-
-        std::vector<Layer> releasedLayers;
-        std::vector<int> releaseFences;
-
-        uint32_t presentOrValidateState;
-
-        // Composer 2.4 implementation can return a client target property
-        // structure to indicate the client target properties that hardware
-        // composer requests. The composer client must change the client target
-        // properties to match this request.
-        IComposerClient::ClientTargetProperty clientTargetProperty{PixelFormat::RGBA_8888,
-                                                                   Dataspace::UNKNOWN};
-    };
-
-    std::vector<CommandError> mErrors;
-    std::unordered_map<Display, ReturnData> mReturnData;
-
-    // When SELECT_DISPLAY is parsed, this is updated to point to the
-    // display's return data in mReturnData.  We use it to avoid repeated
-    // map lookups.
-    ReturnData* mCurrentReturnData;
-};
-
-// Composer is a wrapper to IComposer, a proxy to server-side composer.
-class Composer final : public Hwc2::Composer {
-public:
-    explicit Composer(const std::string& serviceName);
-    ~Composer() override;
-
-    std::vector<IComposer::Capability> getCapabilities() override;
-    std::string dumpDebugInfo() override;
-
-    void registerCallback(const sp<IComposerCallback>& callback) override;
-
-    // Reset all pending commands in the command buffer. Useful if you want to
-    // skip a frame but have already queued some commands.
-    void resetCommands() override;
-
-    // Explicitly flush all pending commands in the command buffer.
-    Error executeCommands() override;
-
-    uint32_t getMaxVirtualDisplayCount() override;
-    Error createVirtualDisplay(uint32_t width, uint32_t height, PixelFormat* format,
-                               std::optional<Display> mirror, Display* outDisplay) override;
-    Error destroyVirtualDisplay(Display display) override;
-
-    Error acceptDisplayChanges(Display display) override;
-
-    Error createLayer(Display display, Layer* outLayer) override;
-    Error destroyLayer(Display display, Layer layer) override;
-
-    Error getActiveConfig(Display display, Config* outConfig) override;
-    Error getChangedCompositionTypes(Display display, std::vector<Layer>* outLayers,
-                                     std::vector<IComposerClient::Composition>* outTypes) override;
-    Error getColorModes(Display display, std::vector<ColorMode>* outModes) override;
-    Error getDisplayAttribute(Display display, Config config, IComposerClient::Attribute attribute,
-                              int32_t* outValue) override;
-    Error getDisplayConfigs(Display display, std::vector<Config>* outConfigs);
-    Error getDisplayName(Display display, std::string* outName) override;
-
-    Error getDisplayRequests(Display display, uint32_t* outDisplayRequestMask,
-                             std::vector<Layer>* outLayers,
-                             std::vector<uint32_t>* outLayerRequestMasks) override;
-
-    Error getDozeSupport(Display display, bool* outSupport) override;
-    Error getHdrCapabilities(Display display, std::vector<Hdr>* outTypes, float* outMaxLuminance,
-                             float* outMaxAverageLuminance, float* outMinLuminance) override;
-
-    Error getReleaseFences(Display display, std::vector<Layer>* outLayers,
-                           std::vector<int>* outReleaseFences) override;
-
-    Error presentDisplay(Display display, int* outPresentFence) override;
-
-    Error setActiveConfig(Display display, Config config) override;
-
-    /*
-     * The composer caches client targets internally.  When target is nullptr,
-     * the composer uses slot to look up the client target from its cache.
-     * When target is not nullptr, the cache is updated with the new target.
-     */
-    Error setClientTarget(Display display, uint32_t slot, const sp<GraphicBuffer>& target,
-                          int acquireFence, Dataspace dataspace,
-                          const std::vector<IComposerClient::Rect>& damage) override;
-    Error setColorMode(Display display, ColorMode mode, RenderIntent renderIntent) override;
-    Error setColorTransform(Display display, const float* matrix, ColorTransform hint) override;
-    Error setOutputBuffer(Display display, const native_handle_t* buffer,
-                          int releaseFence) override;
-    Error setPowerMode(Display display, IComposerClient::PowerMode mode) override;
-    Error setVsyncEnabled(Display display, IComposerClient::Vsync enabled) override;
-
-    Error setClientTargetSlotCount(Display display) override;
-
-    Error validateDisplay(Display display, uint32_t* outNumTypes,
-                          uint32_t* outNumRequests) override;
-
-    Error presentOrValidateDisplay(Display display, uint32_t* outNumTypes, uint32_t* outNumRequests,
-                                   int* outPresentFence, uint32_t* state) override;
-
-    Error setCursorPosition(Display display, Layer layer, int32_t x, int32_t y) override;
-    /* see setClientTarget for the purpose of slot */
-    Error setLayerBuffer(Display display, Layer layer, uint32_t slot,
-                         const sp<GraphicBuffer>& buffer, int acquireFence) override;
-    Error setLayerSurfaceDamage(Display display, Layer layer,
-                                const std::vector<IComposerClient::Rect>& damage) override;
-    Error setLayerBlendMode(Display display, Layer layer, IComposerClient::BlendMode mode) override;
-    Error setLayerColor(Display display, Layer layer, const IComposerClient::Color& color) override;
-    Error setLayerCompositionType(Display display, Layer layer,
-                                  IComposerClient::Composition type) override;
-    Error setLayerDataspace(Display display, Layer layer, Dataspace dataspace) override;
-    Error setLayerDisplayFrame(Display display, Layer layer,
-                               const IComposerClient::Rect& frame) override;
-    Error setLayerPlaneAlpha(Display display, Layer layer, float alpha) override;
-    Error setLayerSidebandStream(Display display, Layer layer,
-                                 const native_handle_t* stream) override;
-    Error setLayerSourceCrop(Display display, Layer layer,
-                             const IComposerClient::FRect& crop) override;
-    Error setLayerTransform(Display display, Layer layer, Transform transform) override;
-    Error setLayerVisibleRegion(Display display, Layer layer,
-                                const std::vector<IComposerClient::Rect>& visible) override;
-    Error setLayerZOrder(Display display, Layer layer, uint32_t z) override;
-
-    // Composer HAL 2.2
-    Error setLayerPerFrameMetadata(
-            Display display, Layer layer,
-            const std::vector<IComposerClient::PerFrameMetadata>& perFrameMetadatas) override;
-    std::vector<IComposerClient::PerFrameMetadataKey> getPerFrameMetadataKeys(
-            Display display) override;
-    Error getRenderIntents(Display display, ColorMode colorMode,
-            std::vector<RenderIntent>* outRenderIntents) override;
-    Error getDataspaceSaturationMatrix(Dataspace dataspace, mat4* outMatrix) override;
-
-    // Composer HAL 2.3
-    Error getDisplayIdentificationData(Display display, uint8_t* outPort,
-                                       std::vector<uint8_t>* outData) override;
-    Error setLayerColorTransform(Display display, Layer layer, const float* matrix) override;
-    Error getDisplayedContentSamplingAttributes(Display display, PixelFormat* outFormat,
-                                                Dataspace* outDataspace,
-                                                uint8_t* outComponentMask) override;
-    Error setDisplayContentSamplingEnabled(Display display, bool enabled, uint8_t componentMask,
-                                           uint64_t maxFrames) override;
-    Error getDisplayedContentSample(Display display, uint64_t maxFrames, uint64_t timestamp,
-                                    DisplayedFrameStats* outStats) override;
-    Error setLayerPerFrameMetadataBlobs(
-            Display display, Layer layer,
-            const std::vector<IComposerClient::PerFrameMetadataBlob>& metadata) override;
-    Error setDisplayBrightness(Display display, float brightness) override;
-
-    // Composer HAL 2.4
-    bool isVsyncPeriodSwitchSupported() override { return mClient_2_4 != nullptr; }
-    Error getDisplayCapabilities(Display display,
-                                 std::vector<DisplayCapability>* outCapabilities) override;
-    V2_4::Error getDisplayConnectionType(Display display,
-                                         IComposerClient::DisplayConnectionType* outType) override;
-    V2_4::Error getDisplayVsyncPeriod(Display display, VsyncPeriodNanos* outVsyncPeriod) override;
-    V2_4::Error setActiveConfigWithConstraints(
-            Display display, Config config,
-            const IComposerClient::VsyncPeriodChangeConstraints& vsyncPeriodChangeConstraints,
-            VsyncPeriodChangeTimeline* outTimeline) override;
-    V2_4::Error setAutoLowLatencyMode(Display displayId, bool on) override;
-    V2_4::Error getSupportedContentTypes(
-            Display displayId,
-            std::vector<IComposerClient::ContentType>* outSupportedContentTypes) override;
-    V2_4::Error setContentType(Display displayId,
-                               IComposerClient::ContentType contentType) override;
-    V2_4::Error setLayerGenericMetadata(Display display, Layer layer, const std::string& key,
-                                        bool mandatory, const std::vector<uint8_t>& value) override;
-    V2_4::Error getLayerGenericMetadataKeys(
-            std::vector<IComposerClient::LayerGenericMetadataKey>* outKeys) override;
-    Error getClientTargetProperty(
-=======
             Display display, IComposerClient::ClientTargetProperty* outClientTargetProperty,
             float* outWhitePointNits) = 0;
 
@@ -481,45 +271,10 @@
     virtual Error clearBootDisplayConfig(Display displayId) = 0;
     virtual Error getPreferredBootDisplayConfig(Display displayId, Config*) = 0;
     virtual Error getDisplayDecorationSupport(
->>>>>>> e90a2051
             Display display,
-            IComposerClient::ClientTargetProperty* outClientTargetProperty) override;
-
-private:
-    class CommandWriter : public CommandWriterBase {
-    public:
-        explicit CommandWriter(uint32_t initialMaxSize) : CommandWriterBase(initialMaxSize) {}
-        ~CommandWriter() override {}
-    };
-
-    // Many public functions above simply write a command into the command
-    // queue to batch the calls.  validateDisplay and presentDisplay will call
-    // this function to execute the command queue.
-    Error execute();
-
-    sp<V2_1::IComposer> mComposer;
-
-    sp<V2_1::IComposerClient> mClient;
-    sp<V2_2::IComposerClient> mClient_2_2;
-    sp<V2_3::IComposerClient> mClient_2_3;
-    sp<IComposerClient> mClient_2_4;
-
-    // 64KiB minus a small space for metadata such as read/write pointers
-    static constexpr size_t kWriterInitialSize =
-        64 * 1024 / sizeof(uint32_t) - 16;
-    // Max number of buffers that may be cached for a given layer
-    // We obtain this number by:
-    // 1. Tightly coupling this cache to the max size of BufferQueue
-    // 2. Adding an additional slot for the layer caching feature in SurfaceFlinger (see: Planner.h)
-    static const constexpr uint32_t kMaxLayerBufferCount = BufferQueue::NUM_BUFFER_SLOTS + 1;
-    CommandWriter mWriter;
-    CommandReader mReader;
+            std::optional<::aidl::android::hardware::graphics::common::DisplayDecorationSupport>*
+                    support) = 0;
 };
 
-} // namespace impl
-
 } // namespace Hwc2
-
-} // namespace android
-
-#endif // ANDROID_SF_COMPOSER_HAL_H+} // namespace android