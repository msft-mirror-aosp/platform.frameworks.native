/*
 * Copyright 2019 The Android Open Source Project
 *
 * Licensed under the Apache License, Version 2.0 (the "License");
 * you may not use this file except in compliance with the License.
 * You may obtain a copy of the License at
 *
 *      http://www.apache.org/licenses/LICENSE-2.0
 *
 * Unless required by applicable law or agreed to in writing, software
 * distributed under the License is distributed on an "AS IS" BASIS,
 * WITHOUT WARRANTIES OR CONDITIONS OF ANY KIND, either express or implied.
 * See the License for the specific language governing permissions and
 * limitations under the License.
 */

#pragma once

#include <gmock/gmock.h>
#include <ui/Fence.h>
#include <ui/FloatRect.h>
#include <ui/GraphicBuffer.h>
#include <ui/Rect.h>
#include <ui/Region.h>
#include <ui/Transform.h>

// TODO(b/129481165): remove the #pragma below and fix conversion issues
#pragma clang diagnostic push
#pragma clang diagnostic ignored "-Wconversion"
#pragma clang diagnostic ignored "-Wextra"

#include <ui/GraphicTypes.h>
#include "DisplayHardware/HWC2.h"

// TODO(b/129481165): remove the #pragma below and fix conversion issues
#pragma clang diagnostic pop // ignored "-Wconversion -Wextra"

namespace android {
namespace HWC2 {
namespace mock {

namespace hal = android::hardware::graphics::composer::hal;

using Error = hal::Error;

class Layer : public HWC2::Layer {
public:
    Layer();
    ~Layer() override;

    MOCK_CONST_METHOD0(getId, hal::HWLayerId());

    MOCK_METHOD2(setCursorPosition, Error(int32_t, int32_t));
    MOCK_METHOD3(setBuffer,
                 Error(uint32_t, const android::sp<android::GraphicBuffer>&,
                       const android::sp<android::Fence>&));
    MOCK_METHOD1(setSurfaceDamage, Error(const android::Region&));
    MOCK_METHOD1(setBlendMode, Error(hal::BlendMode));
    MOCK_METHOD1(setColor, Error(hal::Color));
    MOCK_METHOD1(setCompositionType, Error(hal::Composition));
    MOCK_METHOD1(setDataspace, Error(android::ui::Dataspace));
    MOCK_METHOD2(setPerFrameMetadata, Error(const int32_t, const android::HdrMetadata&));
    MOCK_METHOD1(setDisplayFrame, Error(const android::Rect&));
    MOCK_METHOD1(setPlaneAlpha, Error(float));
    MOCK_METHOD1(setSidebandStream, Error(const native_handle_t*));
    MOCK_METHOD1(setSourceCrop, Error(const android::FloatRect&));
    MOCK_METHOD1(setTransform, Error(hal::Transform));
    MOCK_METHOD1(setVisibleRegion, Error(const android::Region&));
    MOCK_METHOD1(setZOrder, Error(uint32_t));

    MOCK_METHOD1(setColorTransform, Error(const android::mat4&));
    MOCK_METHOD3(setLayerGenericMetadata,
                 Error(const std::string&, bool, const std::vector<uint8_t>&));
<<<<<<< HEAD
=======
    MOCK_METHOD1(setBrightness, Error(float));
    MOCK_METHOD1(setBlockingRegion, Error(const android::Region&));
>>>>>>> 013d28fc
};

} // namespace mock
} // namespace HWC2
} // namespace android<|MERGE_RESOLUTION|>--- conflicted
+++ resolved
@@ -32,6 +32,8 @@
 #include <ui/GraphicTypes.h>
 #include "DisplayHardware/HWC2.h"
 
+#include <aidl/android/hardware/graphics/composer3/Composition.h>
+
 // TODO(b/129481165): remove the #pragma below and fix conversion issues
 #pragma clang diagnostic pop // ignored "-Wconversion -Wextra"
 
@@ -56,8 +58,9 @@
                        const android::sp<android::Fence>&));
     MOCK_METHOD1(setSurfaceDamage, Error(const android::Region&));
     MOCK_METHOD1(setBlendMode, Error(hal::BlendMode));
-    MOCK_METHOD1(setColor, Error(hal::Color));
-    MOCK_METHOD1(setCompositionType, Error(hal::Composition));
+    MOCK_METHOD1(setColor, Error(aidl::android::hardware::graphics::composer3::Color));
+    MOCK_METHOD1(setCompositionType,
+                 Error(aidl::android::hardware::graphics::composer3::Composition));
     MOCK_METHOD1(setDataspace, Error(android::ui::Dataspace));
     MOCK_METHOD2(setPerFrameMetadata, Error(const int32_t, const android::HdrMetadata&));
     MOCK_METHOD1(setDisplayFrame, Error(const android::Rect&));
@@ -71,11 +74,8 @@
     MOCK_METHOD1(setColorTransform, Error(const android::mat4&));
     MOCK_METHOD3(setLayerGenericMetadata,
                  Error(const std::string&, bool, const std::vector<uint8_t>&));
-<<<<<<< HEAD
-=======
     MOCK_METHOD1(setBrightness, Error(float));
     MOCK_METHOD1(setBlockingRegion, Error(const android::Region&));
->>>>>>> 013d28fc
 };
 
 } // namespace mock
