/*
 * Copyright 2019 The Android Open Source Project
 *
 * Licensed under the Apache License, Version 2.0 (the "License");
 * you may not use this file except in compliance with the License.
 * You may obtain a copy of the License at
 *
 *      http://www.apache.org/licenses/LICENSE-2.0
 *
 * Unless required by applicable law or agreed to in writing, software
 * distributed under the License is distributed on an "AS IS" BASIS,
 * WITHOUT WARRANTIES OR CONDITIONS OF ANY KIND, either express or implied.
 * See the License for the specific language governing permissions and
 * limitations under the License.
 */

#include <DisplayHardware/Hal.h>
#include <android-base/stringprintf.h>
#include <compositionengine/DisplayColorProfile.h>
#include <compositionengine/LayerFECompositionState.h>
#include <compositionengine/Output.h>
#include <compositionengine/impl/HwcBufferCache.h>
#include <compositionengine/impl/OutputCompositionState.h>
#include <compositionengine/impl/OutputLayer.h>
#include <compositionengine/impl/OutputLayerCompositionState.h>
#include <cstdint>

// TODO(b/129481165): remove the #pragma below and fix conversion issues
#pragma clang diagnostic push
#pragma clang diagnostic ignored "-Wconversion"

#include "DisplayHardware/HWComposer.h"

// TODO(b/129481165): remove the #pragma below and fix conversion issues
#pragma clang diagnostic pop // ignored "-Wconversion"

namespace android::compositionengine {

OutputLayer::~OutputLayer() = default;

namespace impl {

namespace {

FloatRect reduce(const FloatRect& win, const Region& exclude) {
    if (CC_LIKELY(exclude.isEmpty())) {
        return win;
    }
    // Convert through Rect (by rounding) for lack of FloatRegion
    return Region(Rect{win}).subtract(exclude).getBounds().toFloatRect();
}

} // namespace

std::unique_ptr<OutputLayer> createOutputLayer(const compositionengine::Output& output,
                                               const sp<compositionengine::LayerFE>& layerFE) {
    return createOutputLayerTemplated<OutputLayer>(output, layerFE);
}

OutputLayer::~OutputLayer() = default;

void OutputLayer::setHwcLayer(std::shared_ptr<HWC2::Layer> hwcLayer) {
    auto& state = editState();
    if (hwcLayer) {
        state.hwc.emplace(std::move(hwcLayer));
    } else {
        state.hwc.reset();
    }
}

Rect OutputLayer::calculateInitialCrop() const {
    const auto& layerState = *getLayerFE().getCompositionState();

    // apply the projection's clipping to the window crop in
    // layerstack space, and convert-back to layer space.
    // if there are no window scaling involved, this operation will map to full
    // pixels in the buffer.

    FloatRect activeCropFloat =
            reduce(layerState.geomLayerBounds, layerState.transparentRegionHint);

    const Rect& viewport = getOutput().getState().layerStackSpace.content;
    const ui::Transform& layerTransform = layerState.geomLayerTransform;
    const ui::Transform& inverseLayerTransform = layerState.geomInverseLayerTransform;
    // Transform to screen space.
    activeCropFloat = layerTransform.transform(activeCropFloat);
    activeCropFloat = activeCropFloat.intersect(viewport.toFloatRect());
    // Back to layer space to work with the content crop.
    activeCropFloat = inverseLayerTransform.transform(activeCropFloat);

    // This needs to be here as transform.transform(Rect) computes the
    // transformed rect and then takes the bounding box of the result before
    // returning. This means
    // transform.inverse().transform(transform.transform(Rect)) != Rect
    // in which case we need to make sure the final rect is clipped to the
    // display bounds.
    Rect activeCrop{activeCropFloat};
    if (!activeCrop.intersect(layerState.geomBufferSize, &activeCrop)) {
        activeCrop.clear();
    }
    return activeCrop;
}

FloatRect OutputLayer::calculateOutputSourceCrop() const {
    const auto& layerState = *getLayerFE().getCompositionState();
    const auto& outputState = getOutput().getState();

    if (!layerState.geomUsesSourceCrop) {
        return {};
    }

    // the content crop is the area of the content that gets scaled to the
    // layer's size. This is in buffer space.
    FloatRect crop = layerState.geomContentCrop.toFloatRect();

    // In addition there is a WM-specified crop we pull from our drawing state.
    Rect activeCrop = calculateInitialCrop();
    const Rect& bufferSize = layerState.geomBufferSize;

    int winWidth = bufferSize.getWidth();
    int winHeight = bufferSize.getHeight();

    // The bufferSize for buffer state layers can be unbounded ([0, 0, -1, -1])
    // if display frame hasn't been set and the parent is an unbounded layer.
    if (winWidth < 0 && winHeight < 0) {
        return crop;
    }

    // Transform the window crop to match the buffer coordinate system,
    // which means using the inverse of the current transform set on the
    // SurfaceFlingerConsumer.
    uint32_t invTransform = layerState.geomBufferTransform;
    if (layerState.geomBufferUsesDisplayInverseTransform) {
        /*
         * the code below applies the primary display's inverse transform to the
         * buffer
         */
        uint32_t invTransformOrient =
                ui::Transform::toRotationFlags(outputState.displaySpace.orientation);
        // calculate the inverse transform
        if (invTransformOrient & HAL_TRANSFORM_ROT_90) {
            invTransformOrient ^= HAL_TRANSFORM_FLIP_V | HAL_TRANSFORM_FLIP_H;
        }
        // and apply to the current transform
        invTransform =
                (ui::Transform(invTransformOrient) * ui::Transform(invTransform)).getOrientation();
    }

    if (invTransform & HAL_TRANSFORM_ROT_90) {
        // If the activeCrop has been rotate the ends are rotated but not
        // the space itself so when transforming ends back we can't rely on
        // a modification of the axes of rotation. To account for this we
        // need to reorient the inverse rotation in terms of the current
        // axes of rotation.
        bool isHFlipped = (invTransform & HAL_TRANSFORM_FLIP_H) != 0;
        bool isVFlipped = (invTransform & HAL_TRANSFORM_FLIP_V) != 0;
        if (isHFlipped == isVFlipped) {
            invTransform ^= HAL_TRANSFORM_FLIP_V | HAL_TRANSFORM_FLIP_H;
        }
        std::swap(winWidth, winHeight);
    }
    const Rect winCrop =
            activeCrop.transform(invTransform, bufferSize.getWidth(), bufferSize.getHeight());

    // below, crop is intersected with winCrop expressed in crop's coordinate space
    const float xScale = crop.getWidth() / float(winWidth);
    const float yScale = crop.getHeight() / float(winHeight);

    const float insetLeft = winCrop.left * xScale;
    const float insetTop = winCrop.top * yScale;
    const float insetRight = (winWidth - winCrop.right) * xScale;
    const float insetBottom = (winHeight - winCrop.bottom) * yScale;

    crop.left += insetLeft;
    crop.top += insetTop;
    crop.right -= insetRight;
    crop.bottom -= insetBottom;

    return crop;
}

Rect OutputLayer::calculateOutputDisplayFrame() const {
    const auto& layerState = *getLayerFE().getCompositionState();
    const auto& outputState = getOutput().getState();

    // apply the layer's transform, followed by the display's global transform
    // here we're guaranteed that the layer's transform preserves rects
    Region activeTransparentRegion = layerState.transparentRegionHint;
    const ui::Transform& layerTransform = layerState.geomLayerTransform;
    const ui::Transform& inverseLayerTransform = layerState.geomInverseLayerTransform;
    const Rect& bufferSize = layerState.geomBufferSize;
    Rect activeCrop = layerState.geomCrop;
    if (!activeCrop.isEmpty() && bufferSize.isValid()) {
        activeCrop = layerTransform.transform(activeCrop);
        if (!activeCrop.intersect(outputState.layerStackSpace.content, &activeCrop)) {
            activeCrop.clear();
        }
        activeCrop = inverseLayerTransform.transform(activeCrop, true);
        // This needs to be here as transform.transform(Rect) computes the
        // transformed rect and then takes the bounding box of the result before
        // returning. This means
        // transform.inverse().transform(transform.transform(Rect)) != Rect
        // in which case we need to make sure the final rect is clipped to the
        // display bounds.
        if (!activeCrop.intersect(bufferSize, &activeCrop)) {
            activeCrop.clear();
        }
        // mark regions outside the crop as transparent
        activeTransparentRegion.orSelf(Rect(0, 0, bufferSize.getWidth(), activeCrop.top));
        activeTransparentRegion.orSelf(
                Rect(0, activeCrop.bottom, bufferSize.getWidth(), bufferSize.getHeight()));
        activeTransparentRegion.orSelf(Rect(0, activeCrop.top, activeCrop.left, activeCrop.bottom));
        activeTransparentRegion.orSelf(
                Rect(activeCrop.right, activeCrop.top, bufferSize.getWidth(), activeCrop.bottom));
    }

    // reduce uses a FloatRect to provide more accuracy during the
    // transformation. We then round upon constructing 'frame'.
    FloatRect geomLayerBounds = layerState.geomLayerBounds;

    // Some HWCs may clip client composited input to its displayFrame. Make sure
    // that this does not cut off the shadow.
    if (layerState.forceClientComposition && layerState.shadowRadius > 0.0f) {
        const auto outset = layerState.shadowRadius;
        geomLayerBounds.left -= outset;
        geomLayerBounds.top -= outset;
        geomLayerBounds.right += outset;
        geomLayerBounds.bottom += outset;
    }
    Rect frame{layerTransform.transform(reduce(geomLayerBounds, activeTransparentRegion))};
    if (!frame.intersect(outputState.layerStackSpace.content, &frame)) {
        frame.clear();
    }
    const ui::Transform displayTransform{outputState.transform};

    return displayTransform.transform(frame);
}

uint32_t OutputLayer::calculateOutputRelativeBufferTransform(
        uint32_t internalDisplayRotationFlags) const {
    const auto& layerState = *getLayerFE().getCompositionState();
    const auto& outputState = getOutput().getState();

    /*
     * Transformations are applied in this order:
     * 1) buffer orientation/flip/mirror
     * 2) state transformation (window manager)
     * 3) layer orientation (screen orientation)
     * (NOTE: the matrices are multiplied in reverse order)
     */
    const ui::Transform& layerTransform = layerState.geomLayerTransform;
    const ui::Transform displayTransform{outputState.transform};
    const ui::Transform bufferTransform{layerState.geomBufferTransform};
    ui::Transform transform(displayTransform * layerTransform * bufferTransform);

    if (layerState.geomBufferUsesDisplayInverseTransform) {
        /*
         * We must apply the internal display's inverse transform to the buffer
         * transform, and not the one for the output this layer is on.
         */
        uint32_t invTransform = internalDisplayRotationFlags;

        // calculate the inverse transform
        if (invTransform & HAL_TRANSFORM_ROT_90) {
            invTransform ^= HAL_TRANSFORM_FLIP_V | HAL_TRANSFORM_FLIP_H;
        }

        /*
         * Here we cancel out the orientation component of the WM transform.
         * The scaling and translate components are already included in our bounds
         * computation so it's enough to just omit it in the composition.
         * See comment in BufferLayer::prepareClientLayer with ref to b/36727915 for why.
         */
        transform = ui::Transform(invTransform) * displayTransform * bufferTransform;
    }

    // this gives us only the "orientation" component of the transform
    return transform.getOrientation();
}

void OutputLayer::updateCompositionState(
        bool includeGeometry, bool forceClientComposition,
        ui::Transform::RotationFlags internalDisplayRotationFlags) {
    const auto* layerFEState = getLayerFE().getCompositionState();
    if (!layerFEState) {
        return;
    }

    const auto& outputState = getOutput().getState();
    const auto& profile = *getOutput().getDisplayColorProfile();
    auto& state = editState();

    if (includeGeometry) {
        // Clear the forceClientComposition flag before it is set for any
        // reason. Note that since it can be set by some checks below when
        // updating the geometry state, we only clear it when updating the
        // geometry since those conditions for forcing client composition won't
        // go away otherwise.
        state.forceClientComposition = false;

        state.displayFrame = calculateOutputDisplayFrame();
        state.sourceCrop = calculateOutputSourceCrop();
        state.bufferTransform = static_cast<Hwc2::Transform>(
                calculateOutputRelativeBufferTransform(internalDisplayRotationFlags));

        if ((layerFEState->isSecure && !outputState.isSecure) ||
            (state.bufferTransform & ui::Transform::ROT_INVALID)) {
            state.forceClientComposition = true;
        }
    }

    // Determine the output dependent dataspace for this layer. If it is
    // colorspace agnostic, it just uses the dataspace chosen for the output to
    // avoid the need for color conversion.
    state.dataspace = layerFEState->isColorspaceAgnostic &&
                    outputState.targetDataspace != ui::Dataspace::UNKNOWN
            ? outputState.targetDataspace
            : layerFEState->dataspace;

<<<<<<< HEAD
=======
    // For hdr content, treat the white point as the display brightness - HDR content should not be
    // boosted or dimmed.
    if (isHdrDataspace(state.dataspace) ||
        getOutput().getState().displayBrightnessNits == getOutput().getState().sdrWhitePointNits) {
        state.dimmingRatio = 1.f;
        state.whitePointNits = getOutput().getState().displayBrightnessNits;
    } else {
        state.dimmingRatio = std::clamp(getOutput().getState().sdrWhitePointNits /
                                                getOutput().getState().displayBrightnessNits,
                                        0.f, 1.f);
        state.whitePointNits = getOutput().getState().sdrWhitePointNits;
    }

>>>>>>> 013d28fc
    // These are evaluated every frame as they can potentially change at any
    // time.
    if (layerFEState->forceClientComposition || !profile.isDataspaceSupported(state.dataspace) ||
        forceClientComposition) {
        state.forceClientComposition = true;
    }
}

void OutputLayer::writeStateToHWC(bool includeGeometry, bool skipLayer, uint32_t z,
                                  bool zIsOverridden, bool isPeekingThrough) {
    const auto& state = getState();
    // Skip doing this if there is no HWC interface
    if (!state.hwc) {
        return;
    }

    auto& hwcLayer = (*state.hwc).hwcLayer;
    if (!hwcLayer) {
        ALOGE("[%s] failed to write composition state to HWC -- no hwcLayer for output %s",
              getLayerFE().getDebugName(), getOutput().getName().c_str());
        return;
    }

    const auto* outputIndependentState = getLayerFE().getCompositionState();
    if (!outputIndependentState) {
        return;
    }

    auto requestedCompositionType = outputIndependentState->compositionType;

    // TODO(b/181172795): We now update geometry for all flattened layers. We should update it
    // only when the geometry actually changes
    const bool isOverridden =
            state.overrideInfo.buffer != nullptr || isPeekingThrough || zIsOverridden;
    const bool prevOverridden = state.hwc->stateOverridden;
    if (isOverridden || prevOverridden || skipLayer || includeGeometry) {
        writeOutputDependentGeometryStateToHWC(hwcLayer.get(), requestedCompositionType, z);
        writeOutputIndependentGeometryStateToHWC(hwcLayer.get(), *outputIndependentState,
                                                 skipLayer);
    }

    writeOutputDependentPerFrameStateToHWC(hwcLayer.get());
    writeOutputIndependentPerFrameStateToHWC(hwcLayer.get(), *outputIndependentState, skipLayer);

    writeCompositionTypeToHWC(hwcLayer.get(), requestedCompositionType, isPeekingThrough,
                              skipLayer);

    // Always set the layer color after setting the composition type.
    writeSolidColorStateToHWC(hwcLayer.get(), *outputIndependentState);

    editState().hwc->stateOverridden = isOverridden;
    editState().hwc->layerSkipped = skipLayer;
}

void OutputLayer::writeOutputDependentGeometryStateToHWC(HWC2::Layer* hwcLayer,
                                                         hal::Composition requestedCompositionType,
                                                         uint32_t z) {
    const auto& outputDependentState = getState();

    Rect displayFrame = outputDependentState.displayFrame;
    FloatRect sourceCrop = outputDependentState.sourceCrop;

    if (outputDependentState.overrideInfo.buffer != nullptr) {
        displayFrame = outputDependentState.overrideInfo.displayFrame;
        sourceCrop =
                FloatRect(0.f, 0.f,
                          static_cast<float>(outputDependentState.overrideInfo.buffer->getBuffer()
                                                     ->getWidth()),
                          static_cast<float>(outputDependentState.overrideInfo.buffer->getBuffer()
                                                     ->getHeight()));
    }

    ALOGV("Writing display frame [%d, %d, %d, %d]", displayFrame.left, displayFrame.top,
          displayFrame.right, displayFrame.bottom);

    if (auto error = hwcLayer->setDisplayFrame(displayFrame); error != hal::Error::NONE) {
        ALOGE("[%s] Failed to set display frame [%d, %d, %d, %d]: %s (%d)",
              getLayerFE().getDebugName(), displayFrame.left, displayFrame.top, displayFrame.right,
              displayFrame.bottom, to_string(error).c_str(), static_cast<int32_t>(error));
    }

    if (auto error = hwcLayer->setSourceCrop(sourceCrop); error != hal::Error::NONE) {
        ALOGE("[%s] Failed to set source crop [%.3f, %.3f, %.3f, %.3f]: "
              "%s (%d)",
              getLayerFE().getDebugName(), sourceCrop.left, sourceCrop.top, sourceCrop.right,
              sourceCrop.bottom, to_string(error).c_str(), static_cast<int32_t>(error));
    }

    if (auto error = hwcLayer->setZOrder(z); error != hal::Error::NONE) {
        ALOGE("[%s] Failed to set Z %u: %s (%d)", getLayerFE().getDebugName(), z,
              to_string(error).c_str(), static_cast<int32_t>(error));
    }

    // Solid-color layers and overridden buffers should always use an identity transform.
    const auto bufferTransform = (requestedCompositionType != hal::Composition::SOLID_COLOR &&
                                  getState().overrideInfo.buffer == nullptr)
            ? outputDependentState.bufferTransform
            : static_cast<hal::Transform>(0);
    if (auto error = hwcLayer->setTransform(static_cast<hal::Transform>(bufferTransform));
        error != hal::Error::NONE) {
        ALOGE("[%s] Failed to set transform %s: %s (%d)", getLayerFE().getDebugName(),
              toString(outputDependentState.bufferTransform).c_str(), to_string(error).c_str(),
              static_cast<int32_t>(error));
    }
}

void OutputLayer::writeOutputIndependentGeometryStateToHWC(
        HWC2::Layer* hwcLayer, const LayerFECompositionState& outputIndependentState,
        bool skipLayer) {
    // If there is a peekThroughLayer, then this layer has a hole in it. We need to use
    // PREMULTIPLIED so it will peek through.
    const auto& overrideInfo = getState().overrideInfo;
    const auto blendMode = overrideInfo.buffer || overrideInfo.peekThroughLayer
            ? hardware::graphics::composer::hal::BlendMode::PREMULTIPLIED
            : outputIndependentState.blendMode;
    if (auto error = hwcLayer->setBlendMode(blendMode); error != hal::Error::NONE) {
        ALOGE("[%s] Failed to set blend mode %s: %s (%d)", getLayerFE().getDebugName(),
              toString(blendMode).c_str(), to_string(error).c_str(), static_cast<int32_t>(error));
    }

    const float alpha = skipLayer
            ? 0.0f
            : (getState().overrideInfo.buffer ? 1.0f : outputIndependentState.alpha);
    ALOGV("Writing alpha %f", alpha);

    if (auto error = hwcLayer->setPlaneAlpha(alpha); error != hal::Error::NONE) {
        ALOGE("[%s] Failed to set plane alpha %.3f: %s (%d)", getLayerFE().getDebugName(), alpha,
              to_string(error).c_str(), static_cast<int32_t>(error));
    }

    for (const auto& [name, entry] : outputIndependentState.metadata) {
        if (auto error = hwcLayer->setLayerGenericMetadata(name, entry.mandatory, entry.value);
            error != hal::Error::NONE) {
            ALOGE("[%s] Failed to set generic metadata %s %s (%d)", getLayerFE().getDebugName(),
                  name.c_str(), to_string(error).c_str(), static_cast<int32_t>(error));
        }
    }
}

void OutputLayer::writeOutputDependentPerFrameStateToHWC(HWC2::Layer* hwcLayer) {
    const auto& outputDependentState = getState();

    // TODO(lpique): b/121291683 outputSpaceVisibleRegion is output-dependent geometry
    // state and should not change every frame.
    Region visibleRegion = outputDependentState.overrideInfo.buffer
            ? Region(outputDependentState.overrideInfo.visibleRegion)
            : outputDependentState.outputSpaceVisibleRegion;
    if (auto error = hwcLayer->setVisibleRegion(visibleRegion); error != hal::Error::NONE) {
        ALOGE("[%s] Failed to set visible region: %s (%d)", getLayerFE().getDebugName(),
              to_string(error).c_str(), static_cast<int32_t>(error));
        outputDependentState.outputSpaceVisibleRegion.dump(LOG_TAG);
    }

    const auto dataspace = outputDependentState.overrideInfo.buffer
            ? outputDependentState.overrideInfo.dataspace
            : outputDependentState.dataspace;

    if (auto error = hwcLayer->setDataspace(dataspace); error != hal::Error::NONE) {
        ALOGE("[%s] Failed to set dataspace %d: %s (%d)", getLayerFE().getDebugName(), dataspace,
              to_string(error).c_str(), static_cast<int32_t>(error));
    }
<<<<<<< HEAD
=======

    // Don't dim cached layers
    const auto dimmingRatio =
            outputDependentState.overrideInfo.buffer ? 1.f : outputDependentState.dimmingRatio;

    if (auto error = hwcLayer->setBrightness(dimmingRatio); error != hal::Error::NONE) {
        ALOGE("[%s] Failed to set brightness %f: %s (%d)", getLayerFE().getDebugName(),
              dimmingRatio, to_string(error).c_str(), static_cast<int32_t>(error));
    }
>>>>>>> 013d28fc
}

void OutputLayer::writeOutputIndependentPerFrameStateToHWC(
        HWC2::Layer* hwcLayer, const LayerFECompositionState& outputIndependentState,
        bool skipLayer) {
    switch (auto error = hwcLayer->setColorTransform(outputIndependentState.colorTransform)) {
        case hal::Error::NONE:
            break;
        case hal::Error::UNSUPPORTED:
            editState().forceClientComposition = true;
            break;
        default:
            ALOGE("[%s] Failed to set color transform: %s (%d)", getLayerFE().getDebugName(),
                  to_string(error).c_str(), static_cast<int32_t>(error));
    }

    const Region& surfaceDamage = getState().overrideInfo.buffer
            ? getState().overrideInfo.damageRegion
            : (getState().hwc->stateOverridden ? Region::INVALID_REGION
                                               : outputIndependentState.surfaceDamage);

    if (auto error = hwcLayer->setSurfaceDamage(surfaceDamage); error != hal::Error::NONE) {
        ALOGE("[%s] Failed to set surface damage: %s (%d)", getLayerFE().getDebugName(),
              to_string(error).c_str(), static_cast<int32_t>(error));
        outputIndependentState.surfaceDamage.dump(LOG_TAG);
    }

    // Content-specific per-frame state
    switch (outputIndependentState.compositionType) {
        case hal::Composition::SOLID_COLOR:
            // For compatibility, should be written AFTER the composition type.
            break;
        case hal::Composition::SIDEBAND:
            writeSidebandStateToHWC(hwcLayer, outputIndependentState);
            break;
        case hal::Composition::CURSOR:
        case hal::Composition::DEVICE:
            writeBufferStateToHWC(hwcLayer, outputIndependentState, skipLayer);
            break;
        case hal::Composition::INVALID:
        case hal::Composition::CLIENT:
            // Ignored
            break;
    }
}

void OutputLayer::writeSolidColorStateToHWC(HWC2::Layer* hwcLayer,
                                            const LayerFECompositionState& outputIndependentState) {
    if (outputIndependentState.compositionType != hal::Composition::SOLID_COLOR) {
        return;
    }

    hal::Color color = {static_cast<uint8_t>(std::round(255.0f * outputIndependentState.color.r)),
                        static_cast<uint8_t>(std::round(255.0f * outputIndependentState.color.g)),
                        static_cast<uint8_t>(std::round(255.0f * outputIndependentState.color.b)),
                        255};

    if (auto error = hwcLayer->setColor(color); error != hal::Error::NONE) {
        ALOGE("[%s] Failed to set color: %s (%d)", getLayerFE().getDebugName(),
              to_string(error).c_str(), static_cast<int32_t>(error));
    }
}

void OutputLayer::writeSidebandStateToHWC(HWC2::Layer* hwcLayer,
                                          const LayerFECompositionState& outputIndependentState) {
    if (auto error = hwcLayer->setSidebandStream(outputIndependentState.sidebandStream->handle());
        error != hal::Error::NONE) {
        ALOGE("[%s] Failed to set sideband stream %p: %s (%d)", getLayerFE().getDebugName(),
              outputIndependentState.sidebandStream->handle(), to_string(error).c_str(),
              static_cast<int32_t>(error));
    }
}

void OutputLayer::writeBufferStateToHWC(HWC2::Layer* hwcLayer,
                                        const LayerFECompositionState& outputIndependentState,
                                        bool skipLayer) {
    auto supportedPerFrameMetadata =
            getOutput().getDisplayColorProfile()->getSupportedPerFrameMetadata();
    if (auto error = hwcLayer->setPerFrameMetadata(supportedPerFrameMetadata,
                                                   outputIndependentState.hdrMetadata);
        error != hal::Error::NONE && error != hal::Error::UNSUPPORTED) {
        ALOGE("[%s] Failed to set hdrMetadata: %s (%d)", getLayerFE().getDebugName(),
              to_string(error).c_str(), static_cast<int32_t>(error));
    }

    sp<GraphicBuffer> buffer = outputIndependentState.buffer;
    sp<Fence> acquireFence = outputIndependentState.acquireFence;
    int slot = outputIndependentState.bufferSlot;
    if (getState().overrideInfo.buffer != nullptr && !skipLayer) {
        buffer = getState().overrideInfo.buffer->getBuffer();
        acquireFence = getState().overrideInfo.acquireFence;
        slot = HwcBufferCache::FLATTENER_CACHING_SLOT;
    }

    ALOGV("Writing buffer %p", buffer.get());

    uint32_t hwcSlot = 0;
    sp<GraphicBuffer> hwcBuffer;
    // We need access to the output-dependent state for the buffer cache there,
    // though otherwise the buffer is not output-dependent.
    editState().hwc->hwcBufferCache.getHwcBuffer(slot, buffer, &hwcSlot, &hwcBuffer);

    if (auto error = hwcLayer->setBuffer(hwcSlot, hwcBuffer, acquireFence);
        error != hal::Error::NONE) {
        ALOGE("[%s] Failed to set buffer %p: %s (%d)", getLayerFE().getDebugName(), buffer->handle,
              to_string(error).c_str(), static_cast<int32_t>(error));
    }
}

void OutputLayer::writeCompositionTypeToHWC(HWC2::Layer* hwcLayer,
                                            hal::Composition requestedCompositionType,
                                            bool isPeekingThrough, bool skipLayer) {
    auto& outputDependentState = editState();

    if (isClientCompositionForced(isPeekingThrough)) {
        // If we are forcing client composition, we need to tell the HWC
        requestedCompositionType = hal::Composition::CLIENT;
    }

    // Set the requested composition type with the HWC whenever it changes
    // We also resend the composition type when this layer was previously skipped, to ensure that
    // the composition type is up-to-date.
    if (outputDependentState.hwc->hwcCompositionType != requestedCompositionType ||
        (outputDependentState.hwc->layerSkipped && !skipLayer)) {
        outputDependentState.hwc->hwcCompositionType = requestedCompositionType;

        if (auto error = hwcLayer->setCompositionType(requestedCompositionType);
            error != hal::Error::NONE) {
            ALOGE("[%s] Failed to set composition type %s: %s (%d)", getLayerFE().getDebugName(),
                  toString(requestedCompositionType).c_str(), to_string(error).c_str(),
                  static_cast<int32_t>(error));
        }
    }
}

void OutputLayer::writeCursorPositionToHWC() const {
    // Skip doing this if there is no HWC interface
    auto hwcLayer = getHwcLayer();
    if (!hwcLayer) {
        return;
    }

    const auto* layerFEState = getLayerFE().getCompositionState();
    if (!layerFEState) {
        return;
    }

    const auto& outputState = getOutput().getState();

    Rect frame = layerFEState->cursorFrame;
    frame.intersect(outputState.layerStackSpace.content, &frame);
    Rect position = outputState.transform.transform(frame);

    if (auto error = hwcLayer->setCursorPosition(position.left, position.top);
        error != hal::Error::NONE) {
        ALOGE("[%s] Failed to set cursor position to (%d, %d): %s (%d)",
              getLayerFE().getDebugName(), position.left, position.top, to_string(error).c_str(),
              static_cast<int32_t>(error));
    }
}

HWC2::Layer* OutputLayer::getHwcLayer() const {
    const auto& state = getState();
    return state.hwc ? state.hwc->hwcLayer.get() : nullptr;
}

bool OutputLayer::requiresClientComposition() const {
    const auto& state = getState();
    return !state.hwc || state.hwc->hwcCompositionType == hal::Composition::CLIENT;
}

bool OutputLayer::isHardwareCursor() const {
    const auto& state = getState();
    return state.hwc && state.hwc->hwcCompositionType == hal::Composition::CURSOR;
}

void OutputLayer::detectDisallowedCompositionTypeChange(hal::Composition from,
                                                        hal::Composition to) const {
    bool result = false;
    switch (from) {
        case hal::Composition::INVALID:
        case hal::Composition::CLIENT:
            result = false;
            break;

        case hal::Composition::DEVICE:
        case hal::Composition::SOLID_COLOR:
            result = (to == hal::Composition::CLIENT);
            break;

        case hal::Composition::CURSOR:
        case hal::Composition::SIDEBAND:
            result = (to == hal::Composition::CLIENT || to == hal::Composition::DEVICE);
            break;
    }

    if (!result) {
        ALOGE("[%s] Invalid device requested composition type change: %s (%d) --> %s (%d)",
              getLayerFE().getDebugName(), toString(from).c_str(), static_cast<int>(from),
              toString(to).c_str(), static_cast<int>(to));
    }
}

bool OutputLayer::isClientCompositionForced(bool isPeekingThrough) const {
    return getState().forceClientComposition ||
            (!isPeekingThrough && getLayerFE().hasRoundedCorners());
}

void OutputLayer::applyDeviceCompositionTypeChange(hal::Composition compositionType) {
    auto& state = editState();
    LOG_FATAL_IF(!state.hwc);
    auto& hwcState = *state.hwc;

    // Only detected disallowed changes if this was not a skip layer, because the
    // validated composition type may be arbitrary (usually DEVICE, to reflect that there were
    // fewer GPU layers)
    if (!hwcState.layerSkipped) {
        detectDisallowedCompositionTypeChange(hwcState.hwcCompositionType, compositionType);
    }

    hwcState.hwcCompositionType = compositionType;
}

void OutputLayer::prepareForDeviceLayerRequests() {
    auto& state = editState();
    state.clearClientTarget = false;
}

void OutputLayer::applyDeviceLayerRequest(hal::LayerRequest request) {
    auto& state = editState();
    switch (request) {
        case hal::LayerRequest::CLEAR_CLIENT_TARGET:
            state.clearClientTarget = true;
            break;

        default:
            ALOGE("[%s] Unknown device layer request %s (%d)", getLayerFE().getDebugName(),
                  toString(request).c_str(), static_cast<int>(request));
            break;
    }
}

bool OutputLayer::needsFiltering() const {
    const auto& state = getState();
    const auto& displayFrame = state.displayFrame;
    const auto& sourceCrop = state.sourceCrop;
    return sourceCrop.getHeight() != displayFrame.getHeight() ||
            sourceCrop.getWidth() != displayFrame.getWidth();
}

std::vector<LayerFE::LayerSettings> OutputLayer::getOverrideCompositionList() const {
    if (getState().overrideInfo.buffer == nullptr) {
        return {};
    }

    // Compute the geometry boundaries in layer stack space: we need to transform from the
    // framebuffer space of the override buffer to layer space.
    const ProjectionSpace& layerSpace = getOutput().getState().layerStackSpace;
    const ui::Transform transform = getState().overrideInfo.displaySpace.getTransform(layerSpace);
    const Rect boundaries = transform.transform(getState().overrideInfo.displayFrame);

    LayerFE::LayerSettings settings;
    settings.geometry = renderengine::Geometry{
            .boundaries = boundaries.toFloatRect(),
    };
    settings.bufferId = getState().overrideInfo.buffer->getBuffer()->getId();
    settings.source = renderengine::PixelSource{
            .buffer = renderengine::Buffer{
                    .buffer = getState().overrideInfo.buffer,
                    .fence = getState().overrideInfo.acquireFence,
                    // If the transform from layer space to display space contains a rotation, we
                    // need to undo the rotation in the texture transform
                    .textureTransform =
                            ui::Transform(transform.inverse().getOrientation(), 1, 1).asMatrix4(),
            }};
    settings.sourceDataspace = getState().overrideInfo.dataspace;
    settings.alpha = 1.0f;

    return {static_cast<LayerFE::LayerSettings>(settings)};
}

void OutputLayer::dump(std::string& out) const {
    using android::base::StringAppendF;

    StringAppendF(&out, "  - Output Layer %p(%s)\n", this, getLayerFE().getDebugName());
    dumpState(out);
}

} // namespace impl
} // namespace android::compositionengine<|MERGE_RESOLUTION|>--- conflicted
+++ resolved
@@ -24,6 +24,9 @@
 #include <compositionengine/impl/OutputLayer.h>
 #include <compositionengine/impl/OutputLayerCompositionState.h>
 #include <cstdint>
+#include "system/graphics-base-v1.0.h"
+
+#include <ui/DataspaceUtils.h>
 
 // TODO(b/129481165): remove the #pragma below and fix conversion issues
 #pragma clang diagnostic push
@@ -33,6 +36,8 @@
 
 // TODO(b/129481165): remove the #pragma below and fix conversion issues
 #pragma clang diagnostic pop // ignored "-Wconversion"
+
+using aidl::android::hardware::graphics::composer3::Composition;
 
 namespace android::compositionengine {
 
@@ -79,7 +84,7 @@
     FloatRect activeCropFloat =
             reduce(layerState.geomLayerBounds, layerState.transparentRegionHint);
 
-    const Rect& viewport = getOutput().getState().layerStackSpace.content;
+    const Rect& viewport = getOutput().getState().layerStackSpace.getContent();
     const ui::Transform& layerTransform = layerState.geomLayerTransform;
     const ui::Transform& inverseLayerTransform = layerState.geomInverseLayerTransform;
     // Transform to screen space.
@@ -136,7 +141,7 @@
          * buffer
          */
         uint32_t invTransformOrient =
-                ui::Transform::toRotationFlags(outputState.displaySpace.orientation);
+                ui::Transform::toRotationFlags(outputState.displaySpace.getOrientation());
         // calculate the inverse transform
         if (invTransformOrient & HAL_TRANSFORM_ROT_90) {
             invTransformOrient ^= HAL_TRANSFORM_FLIP_V | HAL_TRANSFORM_FLIP_H;
@@ -192,7 +197,7 @@
     Rect activeCrop = layerState.geomCrop;
     if (!activeCrop.isEmpty() && bufferSize.isValid()) {
         activeCrop = layerTransform.transform(activeCrop);
-        if (!activeCrop.intersect(outputState.layerStackSpace.content, &activeCrop)) {
+        if (!activeCrop.intersect(outputState.layerStackSpace.getContent(), &activeCrop)) {
             activeCrop.clear();
         }
         activeCrop = inverseLayerTransform.transform(activeCrop, true);
@@ -228,7 +233,7 @@
         geomLayerBounds.bottom += outset;
     }
     Rect frame{layerTransform.transform(reduce(geomLayerBounds, activeTransparentRegion))};
-    if (!frame.intersect(outputState.layerStackSpace.content, &frame)) {
+    if (!frame.intersect(outputState.layerStackSpace.getContent(), &frame)) {
         frame.clear();
     }
     const ui::Transform displayTransform{outputState.transform};
@@ -317,8 +322,6 @@
             ? outputState.targetDataspace
             : layerFEState->dataspace;
 
-<<<<<<< HEAD
-=======
     // For hdr content, treat the white point as the display brightness - HDR content should not be
     // boosted or dimmed.
     if (isHdrDataspace(state.dataspace) ||
@@ -332,7 +335,6 @@
         state.whitePointNits = getOutput().getState().sdrWhitePointNits;
     }
 
->>>>>>> 013d28fc
     // These are evaluated every frame as they can potentially change at any
     // time.
     if (layerFEState->forceClientComposition || !profile.isDataspaceSupported(state.dataspace) ||
@@ -362,6 +364,10 @@
     }
 
     auto requestedCompositionType = outputIndependentState->compositionType;
+
+    if (requestedCompositionType == Composition::SOLID_COLOR && state.overrideInfo.buffer) {
+        requestedCompositionType = Composition::DEVICE;
+    }
 
     // TODO(b/181172795): We now update geometry for all flattened layers. We should update it
     // only when the geometry actually changes
@@ -375,20 +381,22 @@
     }
 
     writeOutputDependentPerFrameStateToHWC(hwcLayer.get());
-    writeOutputIndependentPerFrameStateToHWC(hwcLayer.get(), *outputIndependentState, skipLayer);
+    writeOutputIndependentPerFrameStateToHWC(hwcLayer.get(), *outputIndependentState,
+                                             requestedCompositionType, skipLayer);
 
     writeCompositionTypeToHWC(hwcLayer.get(), requestedCompositionType, isPeekingThrough,
                               skipLayer);
 
-    // Always set the layer color after setting the composition type.
-    writeSolidColorStateToHWC(hwcLayer.get(), *outputIndependentState);
+    if (requestedCompositionType == Composition::SOLID_COLOR) {
+        writeSolidColorStateToHWC(hwcLayer.get(), *outputIndependentState);
+    }
 
     editState().hwc->stateOverridden = isOverridden;
     editState().hwc->layerSkipped = skipLayer;
 }
 
 void OutputLayer::writeOutputDependentGeometryStateToHWC(HWC2::Layer* hwcLayer,
-                                                         hal::Composition requestedCompositionType,
+                                                         Composition requestedCompositionType,
                                                          uint32_t z) {
     const auto& outputDependentState = getState();
 
@@ -397,12 +405,7 @@
 
     if (outputDependentState.overrideInfo.buffer != nullptr) {
         displayFrame = outputDependentState.overrideInfo.displayFrame;
-        sourceCrop =
-                FloatRect(0.f, 0.f,
-                          static_cast<float>(outputDependentState.overrideInfo.buffer->getBuffer()
-                                                     ->getWidth()),
-                          static_cast<float>(outputDependentState.overrideInfo.buffer->getBuffer()
-                                                     ->getHeight()));
+        sourceCrop = displayFrame.toFloatRect();
     }
 
     ALOGV("Writing display frame [%d, %d, %d, %d]", displayFrame.left, displayFrame.top,
@@ -427,7 +430,7 @@
     }
 
     // Solid-color layers and overridden buffers should always use an identity transform.
-    const auto bufferTransform = (requestedCompositionType != hal::Composition::SOLID_COLOR &&
+    const auto bufferTransform = (requestedCompositionType != Composition::SOLID_COLOR &&
                                   getState().overrideInfo.buffer == nullptr)
             ? outputDependentState.bufferTransform
             : static_cast<hal::Transform>(0);
@@ -483,7 +486,15 @@
     if (auto error = hwcLayer->setVisibleRegion(visibleRegion); error != hal::Error::NONE) {
         ALOGE("[%s] Failed to set visible region: %s (%d)", getLayerFE().getDebugName(),
               to_string(error).c_str(), static_cast<int32_t>(error));
-        outputDependentState.outputSpaceVisibleRegion.dump(LOG_TAG);
+        visibleRegion.dump(LOG_TAG);
+    }
+
+    if (auto error =
+                hwcLayer->setBlockingRegion(outputDependentState.outputSpaceBlockingRegionHint);
+        error != hal::Error::NONE) {
+        ALOGE("[%s] Failed to set blocking region: %s (%d)", getLayerFE().getDebugName(),
+              to_string(error).c_str(), static_cast<int32_t>(error));
+        outputDependentState.outputSpaceBlockingRegionHint.dump(LOG_TAG);
     }
 
     const auto dataspace = outputDependentState.overrideInfo.buffer
@@ -494,8 +505,6 @@
         ALOGE("[%s] Failed to set dataspace %d: %s (%d)", getLayerFE().getDebugName(), dataspace,
               to_string(error).c_str(), static_cast<int32_t>(error));
     }
-<<<<<<< HEAD
-=======
 
     // Don't dim cached layers
     const auto dimmingRatio =
@@ -505,12 +514,11 @@
         ALOGE("[%s] Failed to set brightness %f: %s (%d)", getLayerFE().getDebugName(),
               dimmingRatio, to_string(error).c_str(), static_cast<int32_t>(error));
     }
->>>>>>> 013d28fc
 }
 
 void OutputLayer::writeOutputIndependentPerFrameStateToHWC(
         HWC2::Layer* hwcLayer, const LayerFECompositionState& outputIndependentState,
-        bool skipLayer) {
+        Composition compositionType, bool skipLayer) {
     switch (auto error = hwcLayer->setColorTransform(outputIndependentState.colorTransform)) {
         case hal::Error::NONE:
             break;
@@ -534,19 +542,20 @@
     }
 
     // Content-specific per-frame state
-    switch (outputIndependentState.compositionType) {
-        case hal::Composition::SOLID_COLOR:
+    switch (compositionType) {
+        case Composition::SOLID_COLOR:
             // For compatibility, should be written AFTER the composition type.
             break;
-        case hal::Composition::SIDEBAND:
+        case Composition::SIDEBAND:
             writeSidebandStateToHWC(hwcLayer, outputIndependentState);
             break;
-        case hal::Composition::CURSOR:
-        case hal::Composition::DEVICE:
+        case Composition::CURSOR:
+        case Composition::DEVICE:
+        case Composition::DISPLAY_DECORATION:
             writeBufferStateToHWC(hwcLayer, outputIndependentState, skipLayer);
             break;
-        case hal::Composition::INVALID:
-        case hal::Composition::CLIENT:
+        case Composition::INVALID:
+        case Composition::CLIENT:
             // Ignored
             break;
     }
@@ -554,14 +563,10 @@
 
 void OutputLayer::writeSolidColorStateToHWC(HWC2::Layer* hwcLayer,
                                             const LayerFECompositionState& outputIndependentState) {
-    if (outputIndependentState.compositionType != hal::Composition::SOLID_COLOR) {
-        return;
-    }
-
-    hal::Color color = {static_cast<uint8_t>(std::round(255.0f * outputIndependentState.color.r)),
-                        static_cast<uint8_t>(std::round(255.0f * outputIndependentState.color.g)),
-                        static_cast<uint8_t>(std::round(255.0f * outputIndependentState.color.b)),
-                        255};
+    aidl::android::hardware::graphics::composer3::Color color = {outputIndependentState.color.r,
+                                                                 outputIndependentState.color.g,
+                                                                 outputIndependentState.color.b,
+                                                                 1.0f};
 
     if (auto error = hwcLayer->setColor(color); error != hal::Error::NONE) {
         ALOGE("[%s] Failed to set color: %s (%d)", getLayerFE().getDebugName(),
@@ -616,13 +621,13 @@
 }
 
 void OutputLayer::writeCompositionTypeToHWC(HWC2::Layer* hwcLayer,
-                                            hal::Composition requestedCompositionType,
+                                            Composition requestedCompositionType,
                                             bool isPeekingThrough, bool skipLayer) {
     auto& outputDependentState = editState();
 
     if (isClientCompositionForced(isPeekingThrough)) {
         // If we are forcing client composition, we need to tell the HWC
-        requestedCompositionType = hal::Composition::CLIENT;
+        requestedCompositionType = Composition::CLIENT;
     }
 
     // Set the requested composition type with the HWC whenever it changes
@@ -635,7 +640,7 @@
         if (auto error = hwcLayer->setCompositionType(requestedCompositionType);
             error != hal::Error::NONE) {
             ALOGE("[%s] Failed to set composition type %s: %s (%d)", getLayerFE().getDebugName(),
-                  toString(requestedCompositionType).c_str(), to_string(error).c_str(),
+                  to_string(requestedCompositionType).c_str(), to_string(error).c_str(),
                   static_cast<int32_t>(error));
         }
     }
@@ -656,7 +661,7 @@
     const auto& outputState = getOutput().getState();
 
     Rect frame = layerFEState->cursorFrame;
-    frame.intersect(outputState.layerStackSpace.content, &frame);
+    frame.intersect(outputState.layerStackSpace.getContent(), &frame);
     Rect position = outputState.transform.transform(frame);
 
     if (auto error = hwcLayer->setCursorPosition(position.left, position.top);
@@ -674,38 +679,38 @@
 
 bool OutputLayer::requiresClientComposition() const {
     const auto& state = getState();
-    return !state.hwc || state.hwc->hwcCompositionType == hal::Composition::CLIENT;
+    return !state.hwc || state.hwc->hwcCompositionType == Composition::CLIENT;
 }
 
 bool OutputLayer::isHardwareCursor() const {
     const auto& state = getState();
-    return state.hwc && state.hwc->hwcCompositionType == hal::Composition::CURSOR;
-}
-
-void OutputLayer::detectDisallowedCompositionTypeChange(hal::Composition from,
-                                                        hal::Composition to) const {
+    return state.hwc && state.hwc->hwcCompositionType == Composition::CURSOR;
+}
+
+void OutputLayer::detectDisallowedCompositionTypeChange(Composition from, Composition to) const {
     bool result = false;
     switch (from) {
-        case hal::Composition::INVALID:
-        case hal::Composition::CLIENT:
+        case Composition::INVALID:
+        case Composition::CLIENT:
             result = false;
             break;
 
-        case hal::Composition::DEVICE:
-        case hal::Composition::SOLID_COLOR:
-            result = (to == hal::Composition::CLIENT);
-            break;
-
-        case hal::Composition::CURSOR:
-        case hal::Composition::SIDEBAND:
-            result = (to == hal::Composition::CLIENT || to == hal::Composition::DEVICE);
+        case Composition::DEVICE:
+        case Composition::SOLID_COLOR:
+            result = (to == Composition::CLIENT);
+            break;
+
+        case Composition::CURSOR:
+        case Composition::SIDEBAND:
+        case Composition::DISPLAY_DECORATION:
+            result = (to == Composition::CLIENT || to == Composition::DEVICE);
             break;
     }
 
     if (!result) {
         ALOGE("[%s] Invalid device requested composition type change: %s (%d) --> %s (%d)",
-              getLayerFE().getDebugName(), toString(from).c_str(), static_cast<int>(from),
-              toString(to).c_str(), static_cast<int>(to));
+              getLayerFE().getDebugName(), to_string(from).c_str(), static_cast<int>(from),
+              to_string(to).c_str(), static_cast<int>(to));
     }
 }
 
@@ -714,7 +719,7 @@
             (!isPeekingThrough && getLayerFE().hasRoundedCorners());
 }
 
-void OutputLayer::applyDeviceCompositionTypeChange(hal::Composition compositionType) {
+void OutputLayer::applyDeviceCompositionTypeChange(Composition compositionType) {
     auto& state = editState();
     LOG_FATAL_IF(!state.hwc);
     auto& hwcState = *state.hwc;
@@ -765,7 +770,7 @@
     // framebuffer space of the override buffer to layer space.
     const ProjectionSpace& layerSpace = getOutput().getState().layerStackSpace;
     const ui::Transform transform = getState().overrideInfo.displaySpace.getTransform(layerSpace);
-    const Rect boundaries = transform.transform(getState().overrideInfo.displayFrame);
+    const Rect boundaries = transform.transform(getState().overrideInfo.displaySpace.getContent());
 
     LayerFE::LayerSettings settings;
     settings.geometry = renderengine::Geometry{
