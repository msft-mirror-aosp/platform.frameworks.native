--- conflicted
+++ resolved
@@ -18,8 +18,12 @@
 
 #include <android/os/IInputConstants.h>
 #include <binder/Binder.h>
+#include <gui/constants.h>
 #include "../dispatcher/InputDispatcher.h"
 
+using android::base::Result;
+using android::gui::WindowInfo;
+using android::gui::WindowInfoHandle;
 using android::os::IInputConstants;
 using android::os::InputEventInjectionResult;
 using android::os::InputEventInjectionSync;
@@ -113,7 +117,7 @@
 
     void onPointerDownOutsideFocus(const sp<IBinder>& newToken) override {}
 
-    void setPointerCapture(bool enabled) override {}
+    void setPointerCapture(const PointerCaptureRequest&) override {}
 
     void notifyDropWindow(const sp<IBinder>&, float x, float y) override {}
 
@@ -159,39 +163,36 @@
     }
 
 protected:
-    explicit FakeInputReceiver(const sp<InputDispatcher>& dispatcher, const std::string name)
-          : mDispatcher(dispatcher) {
-        mClientChannel = *mDispatcher->createInputChannel(name);
+    explicit FakeInputReceiver(InputDispatcher& dispatcher, const std::string name) {
+        Result<std::unique_ptr<InputChannel>> channelResult = dispatcher.createInputChannel(name);
+        LOG_ALWAYS_FATAL_IF(!channelResult.ok());
+        mClientChannel = std::move(*channelResult);
         mConsumer = std::make_unique<InputConsumer>(mClientChannel);
     }
 
     virtual ~FakeInputReceiver() {}
 
-    sp<InputDispatcher> mDispatcher;
     std::shared_ptr<InputChannel> mClientChannel;
     std::unique_ptr<InputConsumer> mConsumer;
     PreallocatedInputEventFactory mEventFactory;
 };
 
-class FakeWindowHandle : public InputWindowHandle, public FakeInputReceiver {
+class FakeWindowHandle : public WindowInfoHandle, public FakeInputReceiver {
 public:
     static const int32_t WIDTH = 200;
     static const int32_t HEIGHT = 200;
 
     FakeWindowHandle(const std::shared_ptr<InputApplicationHandle>& inputApplicationHandle,
-                     const sp<InputDispatcher>& dispatcher, const std::string name)
+                     InputDispatcher& dispatcher, const std::string name)
           : FakeInputReceiver(dispatcher, name), mFrame(Rect(0, 0, WIDTH, HEIGHT)) {
         inputApplicationHandle->updateInfo();
+        updateInfo();
         mInfo.applicationInfo = *inputApplicationHandle->getInfo();
     }
 
-    virtual bool updateInfo() override {
+    void updateInfo() {
         mInfo.token = mClientChannel->getConnectionToken();
         mInfo.name = "FakeWindowHandle";
-<<<<<<< HEAD
-        mInfo.type = InputWindowInfo::Type::APPLICATION;
-=======
->>>>>>> 013d28fc
         mInfo.dispatchingTimeout = DISPATCHING_TIMEOUT;
         mInfo.frameLeft = mFrame.left;
         mInfo.frameTop = mFrame.top;
@@ -203,8 +204,6 @@
         mInfo.ownerPid = INJECTOR_PID;
         mInfo.ownerUid = INJECTOR_UID;
         mInfo.displayId = ADISPLAY_ID_DEFAULT;
-
-        return true;
     }
 
 protected:
@@ -233,8 +232,8 @@
                      /* edgeFlags */ 0, AMETA_NONE, /* buttonState */ 0, MotionClassification::NONE,
                      identityTransform, /* xPrecision */ 0,
                      /* yPrecision */ 0, AMOTION_EVENT_INVALID_CURSOR_POSITION,
-                     AMOTION_EVENT_INVALID_CURSOR_POSITION, AMOTION_EVENT_INVALID_DISPLAY_SIZE,
-                     AMOTION_EVENT_INVALID_DISPLAY_SIZE, currentTime, currentTime,
+                     AMOTION_EVENT_INVALID_CURSOR_POSITION, identityTransform, currentTime,
+                     currentTime,
                      /*pointerCount*/ 1, pointerProperties, pointerCoords);
     return event;
 }
@@ -269,13 +268,13 @@
 static void benchmarkNotifyMotion(benchmark::State& state) {
     // Create dispatcher
     sp<FakeInputDispatcherPolicy> fakePolicy = new FakeInputDispatcherPolicy();
-    sp<InputDispatcher> dispatcher = new InputDispatcher(fakePolicy);
+    std::unique_ptr<InputDispatcher> dispatcher = std::make_unique<InputDispatcher>(fakePolicy);
     dispatcher->setInputDispatchMode(/*enabled*/ true, /*frozen*/ false);
     dispatcher->start();
 
     // Create a window that will receive motion events
     std::shared_ptr<FakeApplicationHandle> application = std::make_shared<FakeApplicationHandle>();
-    sp<FakeWindowHandle> window = new FakeWindowHandle(application, dispatcher, "Fake Window");
+    sp<FakeWindowHandle> window = new FakeWindowHandle(application, *dispatcher, "Fake Window");
 
     dispatcher->setInputWindows({{ADISPLAY_ID_DEFAULT, {window}}});
 
@@ -303,13 +302,13 @@
 static void benchmarkInjectMotion(benchmark::State& state) {
     // Create dispatcher
     sp<FakeInputDispatcherPolicy> fakePolicy = new FakeInputDispatcherPolicy();
-    sp<InputDispatcher> dispatcher = new InputDispatcher(fakePolicy);
+    std::unique_ptr<InputDispatcher> dispatcher = std::make_unique<InputDispatcher>(fakePolicy);
     dispatcher->setInputDispatchMode(/*enabled*/ true, /*frozen*/ false);
     dispatcher->start();
 
     // Create a window that will receive motion events
     std::shared_ptr<FakeApplicationHandle> application = std::make_shared<FakeApplicationHandle>();
-    sp<FakeWindowHandle> window = new FakeWindowHandle(application, dispatcher, "Fake Window");
+    sp<FakeWindowHandle> window = new FakeWindowHandle(application, *dispatcher, "Fake Window");
 
     dispatcher->setInputWindows({{ADISPLAY_ID_DEFAULT, {window}}});
 
