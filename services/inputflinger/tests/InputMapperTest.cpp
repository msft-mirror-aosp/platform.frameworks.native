--- conflicted
+++ resolved
@@ -118,21 +118,12 @@
     mFakeEventHub->addConfigurationProperty(EVENTHUB_ID, key, value);
 }
 
-<<<<<<< HEAD
-std::list<NotifyArgs> InputMapperTest::configureDevice(uint32_t changes) {
-    if (!changes ||
-        (changes &
-         (InputReaderConfiguration::CHANGE_DISPLAY_INFO |
-          InputReaderConfiguration::CHANGE_POINTER_CAPTURE |
-          InputReaderConfiguration::CHANGE_DEVICE_TYPE))) {
-=======
 std::list<NotifyArgs> InputMapperTest::configureDevice(ConfigurationChanges changes) {
     using namespace ftl::flag_operators;
     if (!changes.any() ||
         (changes.any(InputReaderConfiguration::Change::DISPLAY_INFO |
                      InputReaderConfiguration::Change::POINTER_CAPTURE |
                      InputReaderConfiguration::Change::DEVICE_TYPE))) {
->>>>>>> 59497e55
         mReader->requestRefreshConfiguration(changes);
         mReader->loopOnce();
     }
