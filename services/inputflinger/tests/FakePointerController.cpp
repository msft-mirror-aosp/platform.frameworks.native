--- conflicted
+++ resolved
@@ -76,15 +76,6 @@
     mCustomIconStyle = icon.style;
 }
 
-<<<<<<< HEAD
-void FakePointerController::setSkipScreenshot(ui::LogicalDisplayId displayId, bool skip) {
-    if (skip) {
-        mDisplaysToSkipScreenshot.insert(displayId);
-    } else {
-        mDisplaysToSkipScreenshot.erase(displayId);
-    }
-};
-=======
 void FakePointerController::setSkipScreenshotFlagForDisplay(ui::LogicalDisplayId displayId) {
     mDisplaysToSkipScreenshotFlagChanged = true;
     mDisplaysToSkipScreenshot.insert(displayId);
@@ -94,7 +85,6 @@
     mDisplaysToSkipScreenshotFlagChanged = true;
     mDisplaysToSkipScreenshot.clear();
 }
->>>>>>> c6087c50
 
 void FakePointerController::assertViewportSet(ui::LogicalDisplayId displayId) {
     ASSERT_TRUE(mDisplayId);
