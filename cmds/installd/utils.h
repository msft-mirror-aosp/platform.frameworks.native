/*
**
** Copyright 2008, The Android Open Source Project
**
** Licensed under the Apache License, Version 2.0 (the "License");
** you may not use this file except in compliance with the License.
** You may obtain a copy of the License at
**
**     http://www.apache.org/licenses/LICENSE-2.0
**
** Unless required by applicable law or agreed to in writing, software
** distributed under the License is distributed on an "AS IS" BASIS,
** WITHOUT WARRANTIES OR CONDITIONS OF ANY KIND, either express or implied.
** See the License for the specific language governing permissions and
** limitations under the License.
*/

#ifndef UTILS_H_
#define UTILS_H_

#include <string>
#include <vector>

#include <dirent.h>
#include <inttypes.h>
#include <unistd.h>
#include <utime.h>

#include <cutils/multiuser.h>

#include <installd_constants.h>

#define MEASURE_DEBUG 0
#define FIXUP_DEBUG 0

#define BYPASS_QUOTA 0
#define BYPASS_SDCARDFS 0

namespace android {
namespace installd {

constexpr const char* kXattrInodeCache = "user.inode_cache";
constexpr const char* kXattrInodeCodeCache = "user.inode_code_cache";
constexpr const char* kXattrCacheGroup = "user.cache_group";
constexpr const char* kXattrCacheTombstone = "user.cache_tombstone";

std::string create_data_path(const char* volume_uuid);

std::string create_data_app_path(const char* volume_uuid);

std::string create_data_user_ce_path(const char* volume_uuid, userid_t userid);
std::string create_data_user_de_path(const char* volume_uuid, userid_t userid);

std::string create_data_user_ce_package_path(const char* volume_uuid,
        userid_t user, const char* package_name);
std::string create_data_user_ce_package_path(const char* volume_uuid,
        userid_t user, const char* package_name, ino_t ce_data_inode);
std::string create_data_user_de_package_path(const char* volume_uuid,
        userid_t user, const char* package_name);
std::string create_data_user_ce_package_path_as_user_link(
        const char* volume_uuid, userid_t userid, const char* package_name);

<<<<<<< HEAD
std::string create_data_misc_supplemental_path(const char* volume_uuid, bool isCeData,
                                               userid_t userid);
std::string create_data_misc_supplemental_package_path(const char* volume_uuid, bool isCeData,
                                                       userid_t userid, const char* package_name);
std::string create_data_misc_supplemental_shared_path(const char* volume_uuid, bool isCeData,
                                                      userid_t userid, const char* package_name);
=======
std::string create_data_misc_sdk_sandbox_path(const char* volume_uuid, bool isCeData,
                                              userid_t userid);
std::string create_data_misc_sdk_sandbox_package_path(const char* volume_uuid, bool isCeData,
                                                      userid_t userid, const char* package_name);
std::string create_data_misc_sdk_sandbox_shared_path(const char* volume_uuid, bool isCeData,
                                                     userid_t userid, const char* package_name);
>>>>>>> 27223c51

std::string create_data_misc_ce_rollback_base_path(const char* volume_uuid, userid_t user);
std::string create_data_misc_de_rollback_base_path(const char* volume_uuid, userid_t user);
std::string create_data_misc_ce_rollback_path(const char* volume_uuid, userid_t user,
        int32_t snapshot_id);
std::string create_data_misc_de_rollback_path(const char* volume_uuid, userid_t user,
        int32_t snapshot_id);
std::string create_data_misc_ce_rollback_package_path(const char* volume_uuid,
        userid_t user, int32_t snapshot_id, const char* package_name);
std::string create_data_misc_ce_rollback_package_path(const char* volume_uuid,
        userid_t user, int32_t snapshot_id, const char* package_name, ino_t ce_rollback_inode);
std::string create_data_misc_de_rollback_package_path(const char* volume_uuid,
        userid_t user, int32_t snapshot_id, const char* package_name);

std::string create_data_media_path(const char* volume_uuid, userid_t userid);
std::string create_data_media_package_path(const char* volume_uuid, userid_t userid,
        const char* data_type, const char* package_name);

std::string create_data_misc_legacy_path(userid_t userid);

std::string create_data_dalvik_cache_path();

std::string create_system_user_ce_path(userid_t userId);

std::string create_system_user_ce_package_path(userid_t userId, const char* package_name);

std::string create_primary_cur_profile_dir_path(userid_t userid);
std::string create_primary_current_profile_package_dir_path(
        userid_t user, const std::string& package_name);

std::string create_primary_ref_profile_dir_path();
std::string create_primary_reference_profile_package_dir_path(const std::string& package_name);

std::string create_current_profile_path(
        userid_t user,
        const std::string& package_name,
        const std::string& location,
        bool is_secondary_dex);
std::string create_reference_profile_path(
        const std::string& package_name,
        const std::string& location,
        bool is_secondary_dex);
std::string create_snapshot_profile_path(
        const std::string& package,
        const std::string& profile_name);

std::vector<userid_t> get_known_users(const char* volume_uuid);

int calculate_tree_size(const std::string& path, int64_t* size,
        int32_t include_gid = -1, int32_t exclude_gid = -1, bool exclude_apps = false);

int create_user_config_path(char path[PKG_PATH_MAX], userid_t userid);

bool is_valid_filename(const std::string& name);
bool is_valid_package_name(const std::string& packageName);

int create_dir_if_needed(const std::string& pathname, mode_t mode);

int delete_dir_contents(const std::string& pathname, bool ignore_if_missing = false);
int delete_dir_contents_and_dir(const std::string& pathname, bool ignore_if_missing = false);

bool is_renamed_deleted_dir(const std::string& path);
int rename_delete_dir_contents_and_dir(const std::string& pathname, bool ignore_if_missing = true);

void cleanup_invalid_package_dirs_under_path(const std::string& pathname);

int delete_dir_contents(const char *pathname,
                        int also_delete_dir,
                        int (*exclusion_predicate)(const char *name, const int is_dir),
                        bool ignore_if_missing = false);

int delete_dir_contents_fd(int dfd, const char *name);

int rm_package_dir(const std::string& package_dir);

int copy_dir_files(const char *srcname, const char *dstname, uid_t owner, gid_t group);

int64_t data_disk_free(const std::string& data_path);

int get_path_inode(const std::string& path, ino_t *inode);

int write_path_inode(const std::string& parent, const char* name, const char* inode_xattr);
std::string read_path_inode(const std::string& parent, const char* name, const char* inode_xattr);
void remove_path_xattr(const std::string& path, const char* inode_xattr);

int validate_system_app_path(const char* path);
bool validate_secondary_dex_path(const std::string& pkgname, const std::string& dex_path,
        const char* volume_uuid, int uid, int storage_flag);

int validate_apk_path(const char *path);
int validate_apk_path_subdirs(const char *path);

int ensure_config_user_dirs(userid_t userid);

// Waits for a child process, or kills it if it times out. Returns the exit code.
int wait_child_with_timeout(pid_t pid, int timeout_ms);

int prepare_app_cache_dir(const std::string& parent, const char* name, mode_t target_mode,
        uid_t uid, gid_t gid);

bool supports_sdcardfs();
int64_t get_occupied_app_space_external(const std::string& uuid, int32_t userId, int32_t appId);
int64_t get_occupied_app_cache_space_external(const std::string& uuid, int32_t userId, int32_t appId);

// Collect all non empty profiles from the global profile directory and
// put then into profile_paths. The profiles are identified based on PROFILE_EXT extension.
// If a subdirectory or profile file cannot be opened the method logs a warning and moves on.
// It returns true if there were no errors at all, and false otherwise.
bool collect_profiles(std::vector<std::string>* profiles_paths);

void drop_capabilities(uid_t uid);

// Removes a file specified by a file descriptor. Returns true on success. Reports the file path to
// `path` if present.
bool remove_file_at_fd(int fd, /*out*/ std::string* path = nullptr);

}  // namespace installd
}  // namespace android

#endif  // UTILS_H_<|MERGE_RESOLUTION|>--- conflicted
+++ resolved
@@ -60,21 +60,12 @@
 std::string create_data_user_ce_package_path_as_user_link(
         const char* volume_uuid, userid_t userid, const char* package_name);
 
-<<<<<<< HEAD
-std::string create_data_misc_supplemental_path(const char* volume_uuid, bool isCeData,
-                                               userid_t userid);
-std::string create_data_misc_supplemental_package_path(const char* volume_uuid, bool isCeData,
-                                                       userid_t userid, const char* package_name);
-std::string create_data_misc_supplemental_shared_path(const char* volume_uuid, bool isCeData,
-                                                      userid_t userid, const char* package_name);
-=======
 std::string create_data_misc_sdk_sandbox_path(const char* volume_uuid, bool isCeData,
                                               userid_t userid);
 std::string create_data_misc_sdk_sandbox_package_path(const char* volume_uuid, bool isCeData,
                                                       userid_t userid, const char* package_name);
 std::string create_data_misc_sdk_sandbox_shared_path(const char* volume_uuid, bool isCeData,
                                                      userid_t userid, const char* package_name);
->>>>>>> 27223c51
 
 std::string create_data_misc_ce_rollback_base_path(const char* volume_uuid, userid_t user);
 std::string create_data_misc_de_rollback_base_path(const char* volume_uuid, userid_t user);
