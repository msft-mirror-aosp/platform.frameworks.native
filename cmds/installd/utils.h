--- conflicted
+++ resolved
@@ -115,15 +115,6 @@
 int validate_system_app_path(const char* path);
 bool validate_secondary_dex_path(const std::string& pkgname, const std::string& dex_path,
         const char* volume_uuid, int uid, int storage_flag, bool validate_package_path = true);
-<<<<<<< HEAD
-
-int get_path_from_env(dir_rec_t* rec, const char* var);
-
-int get_path_from_string(dir_rec_t* rec, const char* path);
-
-int copy_and_append(dir_rec_t* dst, const dir_rec_t* src, const char* suffix);
-=======
->>>>>>> 36750314
 
 int validate_apk_path(const char *path);
 int validate_apk_path_subdirs(const char *path);
